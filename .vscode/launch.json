--- conflicted
+++ resolved
@@ -53,13 +53,8 @@
             "name": "linear_lp_match_param",
             "type": "debugpy",
             "request": "launch",
-<<<<<<< HEAD
-            "program": "${workspaceFolder}/spd/scripts/linear/linear_decomposition.py",
-            "args": "${workspaceFolder}/spd/scripts/linear/linear_lp_match_param_config.yaml",
-=======
             "program": "${workspaceFolder}/spd/experiments/linear/linear_decomposition.py",
             "args": "${workspaceFolder}/spd/experiments/linear/linear_config.yaml",
->>>>>>> 502bf90d
             "console": "integratedTerminal",
             "justMyCode": true,
             "env": {
@@ -94,13 +89,8 @@
             "name": "piecewise_lp_spd",
             "type": "debugpy",
             "request": "launch",
-<<<<<<< HEAD
-            "program": "${workspaceFolder}/spd/scripts/piecewise/piecewise_decomposition.py",
-            "args": "${workspaceFolder}/spd/scripts/piecewise/piecewise_spd_lp_config.yaml",
-=======
             "program": "${workspaceFolder}/spd/experiments/piecewise/piecewise_decomposition.py",
             "args": "${workspaceFolder}/spd/experiments/piecewise/piecewise_spd_config.yaml",
->>>>>>> 502bf90d
             "console": "integratedTerminal",
             "justMyCode": true,
             "env": {
