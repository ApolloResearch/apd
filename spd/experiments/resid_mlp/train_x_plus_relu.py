--- conflicted
+++ resolved
@@ -21,13 +21,8 @@
             n_instances=1,
             n_features=100,
             d_embed=1000,
-<<<<<<< HEAD
-            d_mlp=25,
-            n_layers=2,
-=======
             d_mlp=50,
             n_layers=1,
->>>>>>> d06f2e76
             act_fn_name="relu",
             apply_output_act_fn=False,
             in_bias=False,
@@ -41,11 +36,7 @@
         importance_val=1,
         data_generation_type="at_least_zero_active",
         batch_size=2048,
-<<<<<<< HEAD
-        steps=2000,
-=======
         steps=10000,
->>>>>>> d06f2e76
         print_freq=100,
         lr=3e-3,
         lr_schedule="cosine",
