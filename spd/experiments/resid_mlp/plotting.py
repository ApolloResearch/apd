from collections.abc import Callable
from typing import Literal

import einops
import matplotlib.pyplot as plt
import numpy as np
import torch
import torch.nn.functional as F
from jaxtyping import Float
from matplotlib.colors import Normalize
from mpl_toolkits.axes_grid1 import make_axes_locatable
from torch import Tensor

from spd.experiments.piecewise.plotting import plot_matrix
from spd.experiments.resid_mlp.models import (
    ResidualMLPConfig,
    ResidualMLPModel,
    ResidualMLPSPDRankPenaltyConfig,
    ResidualMLPSPDRankPenaltyModel,
)
from spd.utils import SPDOutputs


def plot_individual_feature_response(
    model_fn: Callable[[Tensor], Tensor],
    device: str,
    model_config: ResidualMLPConfig | ResidualMLPSPDRankPenaltyConfig,
    sweep: bool = False,
    subtract_inputs: bool = True,
    instance_idx: int = 0,
    plot_type: Literal["line", "scatter"] = "scatter",
    ax: plt.Axes | None = None,
    cbar: bool = True,
):
    """Plot the response of the model to a single feature being active.

    If sweep is False then the amplitude of the active feature is 1.
    If sweep is True then the amplitude of the active feature is swept from -1 to 1. This is an
    arbitrary choice (choosing feature 0 to be the one where we test x=-1 etc) made for convenience.
    """
    n_instances = model_config.n_instances
    n_features = model_config.n_features
    batch_size = model_config.n_features
    batch = torch.zeros(batch_size, n_instances, n_features, device=device)
    inputs = torch.ones(n_features) if not sweep else torch.linspace(-1, 1, n_features)
    batch[torch.arange(n_features), instance_idx, torch.arange(n_features)] = inputs.to(device)
    out = model_fn(batch)

    out = out[:, instance_idx, :]
    cmap_viridis = plt.get_cmap("viridis")
    fig, ax = plt.subplots(constrained_layout=True) if ax is None else (ax.figure, ax)
    sweep_str = "set to 1" if not sweep else "between -1 and 1"
    title = (
        f"Feature response with one active feature {sweep_str}\n"
        f"n_features={model_config.n_features}, "
        f"d_embed={model_config.d_embed}, "
        f"d_mlp={model_config.d_mlp}"
    )
    ax.set_title(title)
    if subtract_inputs:
        out = out - batch[:, instance_idx, :]
    for f in range(n_features):
        x = torch.arange(n_features)
        y = out[f, :].detach().cpu()
        if plot_type == "line":
            ax.plot(x, y, color=cmap_viridis(f / n_features))
        elif plot_type == "scatter":
            s = torch.ones_like(x)
            alpha = torch.ones_like(x) * 0.33
            s[f] = 20
            alpha[f] = 1
            # Permute order to make zorder random
            order = torch.randperm(n_features)
            ax.scatter(
                x[order],
                y[order],
                color=cmap_viridis(f / n_features),
                marker=".",
                s=s[order],
                alpha=alpha[order].numpy(),  # type: ignore
                # According to the announcement, alpha is allowed to be an iterable since v3.4.0,
                # but the docs & type annotations seem to be wrong. Here's the announcement:
                # https://matplotlib.org/stable/users/prev_whats_new/whats_new_3.4.0.html#transparency-alpha-can-be-set-as-an-array-in-collections
            )
        else:
            raise ValueError("Unknown plot_type")
    # Plot labels
    label_fn = F.relu if model_config.act_fn_name == "relu" else F.gelu
    inputs = batch[torch.arange(n_features), instance_idx, torch.arange(n_features)].detach().cpu()
    targets = label_fn(inputs) if subtract_inputs else inputs + label_fn(inputs)
    baseline = torch.zeros(n_features) if subtract_inputs else inputs
    if plot_type == "line":
        ax.plot(
            torch.arange(n_features),
            targets.cpu().detach(),
            color="red",
            label=r"Label ($x+\mathrm{ReLU}(x)$)",
        )
        ax.plot(
            torch.arange(n_features),
            baseline,
            color="red",
            linestyle=":",
            label="Baseline (Identity)",
        )
    elif plot_type == "scatter":
        ax.scatter(
            torch.arange(n_features),
            targets.cpu().detach(),
            color="red",
            label=r"Label ($x+\mathrm{ReLU}(x)$)",
            marker="x",
            s=5,
        )
    else:
        raise ValueError("Unknown plot_type")
    ax.legend()
    if cbar:
        # Colorbar
        sm = plt.cm.ScalarMappable(cmap=cmap_viridis, norm=plt.Normalize(0, n_features))
        sm.set_array([])
        bar = plt.colorbar(sm, ax=ax, orientation="vertical")
        bar.set_label("Active input feature index")
    ax.set_xlabel("Output index")
    ax.set_ylabel("Output values $x̂_i$")

    ax.set_xticks([0, n_features])
    ax.set_xticklabels(["0", str(n_features)])
    return fig


def plot_single_feature_response(
    model_fn: Callable[[Tensor], Tensor],
    device: str,
    model_config: ResidualMLPConfig | ResidualMLPSPDRankPenaltyConfig,
    subtract_inputs: bool = True,
    instance_idx: int = 0,
    feature_idx: int = 15,
    plot_type: Literal["line", "scatter"] = "scatter",
    ax: plt.Axes | None = None,
):
    """Plot the response of the model to a single feature being active.

    If sweep is False then the amplitude of the active feature is 1.
    If sweep is True then the amplitude of the active feature is swept from -1 to 1. This is an
    arbitrary choice (choosing feature 0 to be the one where we test x=-1 etc) made for convenience.
    """
    n_instances = model_config.n_instances
    n_features = model_config.n_features
    batch_size = 1
    batch_idx = 0
    batch = torch.zeros(batch_size, n_instances, n_features, device=device)
    batch[batch_idx, instance_idx, feature_idx] = 1
    out = model_fn(batch)

    out = out[:, instance_idx, :]
    cmap_viridis = plt.get_cmap("viridis")
    fig, ax = plt.subplots(constrained_layout=True) if ax is None else (ax.figure, ax)
    if subtract_inputs:
        out = out - batch[:, instance_idx, :]
    x = torch.arange(n_features)
    y = out[batch_idx, :].detach().cpu()
    inputs = batch[batch_idx, instance_idx, :].detach().cpu()
    label_fn = F.relu if model_config.act_fn_name == "relu" else F.gelu
    targets = label_fn(inputs) if subtract_inputs else inputs + label_fn(inputs)
    if plot_type == "line":
        ax.plot(x, y, color=cmap_viridis(feature_idx / n_features), label="Target Model")
        ax.plot(
            torch.arange(n_features),
            targets.cpu().detach(),
            color="red",
            label=r"Label ($x+\mathrm{ReLU}(x)$)",
        )
    elif plot_type == "scatter":
        ax.scatter(
            x,
            y,
            color=cmap_viridis(feature_idx / n_features),
            label="Target Model",
            marker=".",
            s=20,
        )
        ax.scatter(
            torch.arange(n_features),
            targets.cpu().detach(),
            color="red",
            label=r"Label ($x+\mathrm{ReLU}(x)$)",
            marker="x",
            s=5,
        )
    else:
        raise ValueError("Unknown plot_type")
    handles, labels = ax.get_legend_handles_labels()
    if handles:
        ax.legend()
    ax.set_xlabel("Output index")
    ax.set_ylabel(f"Output value $x̂_{{{feature_idx}}}$")
    ax.set_title(f"Output for a single input $x_{{{feature_idx}}}=1$")

    # Only need feature indices 0, feature_idx, n_features.
    ax.set_xticks([0, feature_idx, n_features])
    ax.set_xticklabels(["0", str(feature_idx), str(n_features)])

    # Remove top and right spines
    ax.spines["top"].set_visible(False)
    ax.spines["right"].set_visible(False)

    return fig


def plot_single_relu_curve(
    model_fn: Callable[[Tensor], Tensor],
    device: str,
    model_config: ResidualMLPConfig | ResidualMLPSPDRankPenaltyConfig,
    subtract_inputs: bool = True,
    instance_idx: int = 0,
    feature_idx: int = 15,
    ax: plt.Axes | None = None,
    label: bool = True,
):
    n_instances = model_config.n_instances
    n_features = model_config.n_features
    batch_size = 1000
    x = torch.linspace(-1, 1, batch_size)
    batch = torch.zeros(batch_size, n_instances, n_features, device=device)
    batch[:, instance_idx, feature_idx] = x
    out = model_fn(batch)
    out = out[:, instance_idx, :]
    cmap_viridis = plt.get_cmap("viridis")
    fig, ax = plt.subplots(constrained_layout=True) if ax is None else (ax.figure, ax)
    if subtract_inputs:
        out = out - batch[:, instance_idx, :]

    y = out[:, feature_idx].detach().cpu()
    label_fn = F.relu if model_config.act_fn_name == "relu" else F.gelu
    targets = label_fn(x) if subtract_inputs else x + label_fn(x)
    ax.plot(
        x, y, color=cmap_viridis(feature_idx / n_features), label="Target Model" if label else None
    )
    ax.plot(
        x,
        targets.cpu().detach(),
        color="red",
        label=r"Label ($x+\mathrm{ReLU}(x)$)" if label else None,
        ls="--",
    )
    handles, labels = ax.get_legend_handles_labels()
    if handles:
        ax.legend()
    ax.set_xlabel(f"Input value $x_{{{feature_idx}}}$")
    ax.set_ylabel(f"Output value $x̂_{{{feature_idx}}}$")
    ax.set_title(f"Input-output response for input feature {feature_idx}")

    # Remove top and right spines
    ax.spines["top"].set_visible(False)
    ax.spines["right"].set_visible(False)

    return fig


def plot_all_relu_curves(
    model_fn: Callable[[Tensor], Tensor],
    device: str,
    model_config: ResidualMLPConfig | ResidualMLPSPDRankPenaltyConfig,
    ax: plt.Axes,
    subtract_inputs: bool = True,
    instance_idx: int = 0,
):
    n_features = model_config.n_features
    fig = ax.figure
    for feature_idx in range(n_features):
        plot_single_relu_curve(
            model_fn=model_fn,
            device=device,
            model_config=model_config,
            subtract_inputs=subtract_inputs,
            instance_idx=instance_idx,
            feature_idx=feature_idx,
            ax=ax,
            label=False,
        )
    ax.set_title(f"Input-output response for all {n_features} input features")
    ax.set_xlabel("Input values $x_i$")
    ax.set_ylabel("Output values $x̂_i$")
    # Remove top and right spines
    ax.spines["top"].set_visible(False)
    ax.spines["right"].set_visible(False)
    return fig


def _calculate_snr(
    model: ResidualMLPModel, device: str, input_values: tuple[float, float]
) -> Tensor:
    n_features = model.config.n_features
    n_instances = model.config.n_instances
    batch_size = n_features**2
    batch = torch.zeros(batch_size, n_instances, n_features, device=device)
    instance_idx = 0
    snr = torch.zeros(n_features, n_features)
    for f1 in range(n_features):
        for f2 in range(n_features):
            idx = f1 * n_features + f2
            batch[idx, instance_idx, f1] = input_values[0]
            batch[idx, instance_idx, f2] = input_values[1]
    out, _, _ = model(batch)
    out: Float[Tensor, "batch n_features"] = out[:, instance_idx, :]
    for f1 in range(n_features):
        for f2 in range(n_features):
            idx = f1 * n_features + f2
            signal = min(out[idx, f1].abs().item(), out[idx, f2].abs().item())
            noise = out[idx, :].std().item()
            snr[f1, f2] = signal / noise
    return snr


def plot_2d_snr(model: ResidualMLPModel, device: str):
    fig, (ax1, ax2, ax3) = plt.subplots(
        3, 1, height_ratios=[1, 10, 10], constrained_layout=True, figsize=(4, 8)
    )  # type: ignore
    # Calculate SNR for (1, 1) and implicitly (1,) too.
    snr = _calculate_snr(model, device, input_values=(1, 1)).cpu().detach()
    # Plot diagonal in top subplot
    diagonal = torch.diag(snr)
    im1 = ax1.imshow(diagonal.unsqueeze(0), aspect="auto", vmin=1, vmax=snr.max())
    ax1.set_yticks([])
    ax1.set_title("SNR for single active features")
    divider = make_axes_locatable(ax1)
    cax1 = divider.append_axes("right", size="5%", pad=0.05)
    plt.colorbar(im1, cax=cax1)

    # Plot main SNR matrix without diagonal
    snr_no_diag = snr.clone()
    snr_no_diag.fill_diagonal_(torch.nan)
    im2 = ax2.imshow(snr_no_diag, aspect="auto", vmin=1, vmax=snr.max())
    ax2.set_title("SNR for pairs of active features set to (1, 1)")
    ax2.set_xlabel("Feature 2 (set to 1)")
    ax2.set_ylabel("Feature 1 (set to 1)")
    divider = make_axes_locatable(ax2)
    cax2 = divider.append_axes("right", size="5%", pad=0.05)
    plt.colorbar(im2, cax=cax2)

    # Calculate SNR for (1, -1)
    snr = _calculate_snr(model, device, input_values=(1, -1)).cpu().detach()
    # Plot second SNR matrix without diagonal
    snr_no_diag = snr.clone()
    snr_no_diag.fill_diagonal_(torch.nan)
    im3 = ax3.imshow(snr_no_diag, aspect="auto", vmin=1, vmax=snr.max())
    ax3.set_title("SNR for pairs of active features set to (1, -1)")
    ax3.set_xlabel("Feature 2 (set to -1)")
    ax3.set_ylabel("Feature 1 (set to 1)")
    divider = make_axes_locatable(ax3)
    cax3 = divider.append_axes("right", size="5%", pad=0.05)
    plt.colorbar(im3, cax=cax3)

    return fig


def calculate_virtual_weights(model: ResidualMLPModel, device: str) -> dict[str, Tensor]:
    """Currently ignoring interactions between layers. Just flattening (n_layers, d_mlp)"""
    n_instances = model.config.n_instances
    n_features = model.config.n_features
    d_embed = model.config.d_embed
    d_mlp = model.config.d_mlp
    has_bias1 = model.layers[0].bias1 is not None
    has_bias2 = model.layers[0].bias2 is not None
    n_layers = model.config.n_layers
    # Get weights
    W_E: Float[Tensor, "n_instances n_features d_embed"] = model.W_E
    W_U: Float[Tensor, "n_instances d_embed n_features"] = model.W_U
    W_in: Float[Tensor, "n_instances d_embed d_mlp_eff"] = torch.cat(
        [model.layers[i].linear1.data for i in range(n_layers)], dim=-1
    )
    W_out: Float[Tensor, "n_instances d_mlp_eff d_embed"] = torch.cat(
        [model.layers[i].linear2.data for i in range(n_layers)],
        dim=-2,
    )
    b_in: Float[Tensor, "n_instances d_mlp_eff"] | None = (
        torch.cat([model.layers[i].bias1.data for i in range(n_layers)], dim=-1)
        if has_bias1
        else None
    )
    b_out: Float[Tensor, "n_instances d_embed"] | None = (
        torch.stack([model.layers[i].bias2.data for i in range(n_layers)]).sum(dim=0)
        if has_bias2
        else None
    )
    assert W_E.shape == (n_instances, n_features, d_embed)
    assert W_U.shape == (n_instances, d_embed, n_features)
    assert W_in.shape == (n_instances, d_embed, n_layers * d_mlp)
    assert W_out.shape == (n_instances, n_layers * d_mlp, d_embed)
    assert b_in.shape == (n_instances, n_layers * d_mlp) if b_in is not None else True
    assert b_out.shape == (n_instances, d_embed) if b_out is not None else True
    # Calculate connection strengths / virtual weights
    in_conns: Float[Tensor, "n_instances n_features d_mlp"] = einops.einsum(
        W_E,
        W_in,
        "n_instances n_features d_embed, n_instances d_embed d_mlp -> n_instances n_features d_mlp",
    )
    out_conns: Float[Tensor, "n_instances d_mlp n_features"] = einops.einsum(
        W_out,
        W_E,
        "n_instances d_mlp d_embed, n_instances n_features d_embed -> n_instances d_mlp n_features",
    )
    diag_relu_conns: Float[Tensor, "n_instances n_features d_mlp"] = einops.einsum(
        in_conns,
        out_conns,
        "n_instances n_features d_mlp, n_instances d_mlp n_features -> n_instances n_features d_mlp",
    )
    assert in_conns.shape == (n_instances, n_features, n_layers * d_mlp)
    assert out_conns.shape == (n_instances, n_layers * d_mlp, n_features)
    assert diag_relu_conns.shape == (n_instances, n_features, n_layers * d_mlp)
    virtual_weights = {
        "W_E": W_E,
        "W_U": W_U,
        "W_in": W_in,
        "W_out": W_out,
        "in_conns": in_conns,
        "out_conns": out_conns,
        "diag_relu_conns": diag_relu_conns,
    }
    if b_in is not None:
        virtual_weights["b_in"] = b_in
    if b_out is not None:
        virtual_weights["b_out"] = b_out
    return virtual_weights


def relu_contribution_plot(
    ax1: plt.Axes,
    ax2: plt.Axes,
    all_diag_relu_conns: Float[Tensor, "n_instances n_features d_mlp"],
    model: ResidualMLPModel | ResidualMLPSPDRankPenaltyModel,
    device: str,
    instance_idx: int = 0,
):
    diag_relu_conns: Float[Tensor, "n_features d_mlp"] = (
        all_diag_relu_conns[instance_idx].cpu().detach()
    )
    d_mlp = model.config.d_mlp
    n_layers = model.config.n_layers
    n_features = model.config.n_features

    ax1.axvline(-0.5, color="k", linestyle="--", alpha=0.3, lw=0.5)
    for i in range(model.config.n_features):
        ax1.scatter([i] * d_mlp * n_layers, diag_relu_conns[i, :], alpha=0.3, marker=".", c="k")
        ax1.axvline(i + 0.5, color="k", linestyle="--", alpha=0.3, lw=0.5)
        for j in range(d_mlp * n_layers):
            if diag_relu_conns[i, j].item() > 0.1:
                cmap_label = plt.get_cmap("hsv")
                ax1.text(
                    i, diag_relu_conns[i, j].item(), str(j), color=cmap_label(j / d_mlp / n_layers)
                )
    ax1.axhline(0, color="k", linestyle="--", alpha=0.3)
    ax1.set_xlim(-0.5, model.config.n_features - 0.5)
    ax2.axvline(-0.5, color="k", linestyle="--", alpha=0.3, lw=0.5)
    for i in range(d_mlp * n_layers):
        ax2.scatter([i] * n_features, diag_relu_conns[:, i], alpha=0.3, marker=".", c="k")
        ax2.axvline(i + 0.5, color="k", linestyle="--", alpha=0.3, lw=0.5)
        for j in range(n_features):
            if diag_relu_conns[j, i].item() > 0.2:
                cmap_label = plt.get_cmap("hsv")
                ax2.text(i, diag_relu_conns[j, i].item(), str(j), color=cmap_label(j / n_features))
    ax2.axhline(0, color="k", linestyle="--", alpha=0.3)
    ax1.set_xlabel("Features")
    ax2.set_xlabel("ReLUs (consecutively enumerated throughout layers)")
    ax2.set_xlim(-0.5, d_mlp * n_layers - 0.5)


def feature_contribution_plot(
    ax: plt.Axes,
    all_diag_relu_conns: Float[Tensor, "n_features d_mlp"],
    model: ResidualMLPModel | ResidualMLPSPDRankPenaltyModel,
    n_features: int,
    pre_labelled_neurons: dict[int, list[int]] | None = None,
    legend: bool = True,
) -> dict[int, list[int]]:
    diag_relu_conns: Float[Tensor, "n_features d_mlp"] = all_diag_relu_conns.cpu().detach()
    d_mlp = model.config.d_mlp
    n_layers = model.config.n_layers

    # Define colors for different layers
    assert n_layers in [1, 2]
    layer_colors = ["grey"] if n_layers == 1 else ["blue", "red"]
    distinct_colors = [
        "#E41A1C",  # red
        "#377EB8",  # blue
        "#4DAF4A",  # green
        "#984EA3",  # purple
        "#FF7F00",  # orange
        "#A65628",  # brown
        "#F781BF",  # pink
        "#1B9E77",  # teal
        "#D95F02",  # dark orange
        "#7570B3",  # slate blue
        "#66A61E",  # lime green
    ]

    # Add legend if there are two layers
    if n_layers == 2 and legend:
        # Create dummy scatter plots for legend
        ax.scatter([], [], c="blue", alpha=0.3, marker=".", label="First MLP")
        ax.scatter([], [], c="red", alpha=0.3, marker=".", label="Second MLP")
        ax.legend(loc="upper right")

    labelled_neurons: dict[int, list[int]] = {i: [] for i in range(n_features)}

    ax.axvline(-0.5, color="k", linestyle="--", alpha=0.3, lw=0.5)
    for i in range(n_features):
        # Split points by layer and plot separately
        for layer in range(n_layers):
            layer_indices = slice(layer * d_mlp, (layer + 1) * d_mlp)
            ax.scatter(
                [i] * d_mlp,
                diag_relu_conns[i, layer_indices],
                alpha=0.3,
                marker=".",
                c=layer_colors[layer],
            )
        ax.axvline(i + 0.5, color="k", linestyle="--", alpha=0.3, lw=0.5)
        for j in range(d_mlp * n_layers):
            # Label the neuron if it's in the pre-labelled set or if no pre-labelled set is provided
            # and the neuron has a connection strength greater than 0.1
            if (pre_labelled_neurons is not None and j in pre_labelled_neurons[i]) or (
                pre_labelled_neurons is None and diag_relu_conns[i, j].item() > 0.1
            ):
                color_idx = j % len(distinct_colors)
                # Make the neuron label alternate between left and right (-0.1, 0.1)
                # Add 0.05 or -0.05 to the x coordinate to shift the label left or right
                ax.text(
                    i,
                    diag_relu_conns[i, j].item(),
                    str(j),
                    color=distinct_colors[color_idx],
                    ha="left" if (len(labelled_neurons[i]) + 1) % 2 == 0 else "right",
                )
                labelled_neurons[i].append(j)
    ax.axhline(0, color="k", linestyle="--", alpha=0.3)
    ax.set_xlim(-0.5, n_features - 0.5)
    ax.set_xlabel("Features")

    ax.spines["top"].set_visible(False)
    ax.spines["right"].set_visible(False)

    return labelled_neurons


def spd_calculate_virtual_weights(
    model: ResidualMLPSPDRankPenaltyModel, device: str
) -> dict[str, Tensor]:
    """Currently ignoring interactions between layers. Just flattening (n_layers, d_mlp)"""
    old_device = next(model.parameters()).device
    model.to(device)
    n_instances = model.config.n_instances
    n_features = model.config.n_features
    d_embed = model.config.d_embed
    d_mlp = model.config.d_mlp
    k_max = model.config.k
    has_bias1 = model.layers[0].linear1.bias is not None
    has_bias2 = model.layers[0].linear2.bias is not None
    n_layers = model.config.n_layers
    # Get weights
    W_E: Float[Tensor, "n_instances n_features d_embed"] = model.W_E
    W_U: Float[Tensor, "n_instances d_embed n_features"] = model.W_U
    W_in: Float[Tensor, "n_instances k d_embed d_mlp_eff"] = torch.cat(
        [model.layers[i].linear1.subnetwork_params for i in range(n_layers)], dim=-1
    )
    W_out: Float[Tensor, "n_instances k d_mlp_eff d_embed"] = torch.cat(
        [model.layers[i].linear2.subnetwork_params for i in range(n_layers)],
        dim=-2,
    )
    b_in: Float[Tensor, "n_instances k d_mlp_eff"] | None = (
        torch.cat([model.layers[i].linear1.bias for i in range(n_layers)], dim=-1)
        if has_bias1
        else None
    )
    b_out: Float[Tensor, "n_instances k d_embed"] | None = (
        torch.stack([model.layers[i].linear2.bias for i in range(n_layers)]).sum(dim=0)
        if has_bias2
        else None
    )
    assert W_E.shape == (n_instances, n_features, d_embed)
    assert W_U.shape == (n_instances, d_embed, n_features)
    assert W_in.shape == (n_instances, k_max, d_embed, n_layers * d_mlp)
    assert W_out.shape == (n_instances, k_max, n_layers * d_mlp, d_embed)
    assert b_in.shape == (n_instances, k_max, n_layers * d_mlp) if b_in is not None else True
    assert b_out.shape == (n_instances, k_max, d_embed) if b_out is not None else True
    # Calculate connection strengths / virtual weights
    in_conns: Float[Tensor, "n_instances k n_features d_mlp"] = einops.einsum(
        W_E,
        W_in,
        "n_instances n_features d_embed, n_instances k d_embed d_mlp -> n_instances k n_features d_mlp",
    )
    out_conns: Float[Tensor, "n_instances k d_mlp n_features"] = einops.einsum(
        W_out,
        W_E,
        "n_instances k d_mlp d_embed, n_instances n_features d_embed -> n_instances k d_mlp n_features",
    )
    diag_relu_conns: Float[Tensor, "n_instances k n_features d_mlp"] = einops.einsum(
        in_conns,
        out_conns,
        "n_instances k n_features d_mlp, n_instances k d_mlp n_features -> n_instances k n_features d_mlp",
    )
    assert in_conns.shape == (n_instances, k_max, n_features, n_layers * d_mlp)
    assert out_conns.shape == (n_instances, k_max, n_layers * d_mlp, n_features)
    assert diag_relu_conns.shape == (n_instances, k_max, n_features, n_layers * d_mlp)
    virtual_weights = {
        "W_E": W_E,
        "W_U": W_U,
        "W_in": W_in,
        "W_out": W_out,
        "in_conns": in_conns,
        "out_conns": out_conns,
        "diag_relu_conns": diag_relu_conns,
    }
    if b_in is not None:
        virtual_weights["b_in"] = b_in
    if b_out is not None:
        virtual_weights["b_out"] = b_out

    model.to(old_device)
    return virtual_weights


def spd_calculate_diag_relu_conns(
    model: ResidualMLPSPDRankPenaltyModel,
    device: str,
    k_select: int | Literal["sum_before", "sum_nocrossterms", "sum_onlycrossterms"] = 0,
) -> Float[Tensor, "n_instances n_features d_mlp"]:
    virtual_weights = spd_calculate_virtual_weights(model, device)
    if isinstance(k_select, int):
        return virtual_weights["diag_relu_conns"][:, k_select]
    elif k_select == "sum_nocrossterms":
        return virtual_weights["diag_relu_conns"].sum(dim=1)
    else:
        in_conns: Float[Tensor, "n_instances k n_features d_mlp"] = virtual_weights["in_conns"]
        out_conns: Float[Tensor, "n_instances k d_mlp n_features"] = virtual_weights["out_conns"]
        if k_select == "sum_onlycrossterms":
            nocross_diag_relu_conns: Float[Tensor, "n_instances n_features d_mlp"] = (
                virtual_weights["diag_relu_conns"].sum(dim=1)
            )
            all_diag_relu_conns: Float[Tensor, "n_instances k1 k2 n_features d_mlp"] = (
                einops.einsum(
                    in_conns,
                    out_conns,
                    "n_instances k1 n_features d_mlp, n_instance k2 d_mlp n_features -> n_instances k1 k2 n_features d_mlp",
                )
            )
            return all_diag_relu_conns.sum(dim=(-3, -4)) - nocross_diag_relu_conns
        elif k_select == "sum_before":
            sum_diag_relu_conns: Float[Tensor, "n_instances n_features d_mlp"] = einops.einsum(
                in_conns.sum(dim=1),
                out_conns.sum(dim=1),
                "n_instances n_features d_mlp, n_instance d_mlp n_features -> n_instances n_features d_mlp",
            )
            return sum_diag_relu_conns
        else:
            raise ValueError(f"Invalid k_select: {k_select}")


def plot_spd_relu_contribution(
    spd_model: ResidualMLPSPDRankPenaltyModel,
    target_model: ResidualMLPModel,
    device: str = "cuda",
    k_plot_limit: int | None = None,
):
    offset = 4
    nrows = (k_plot_limit or spd_model.config.k) + offset
    fig1, axes1 = plt.subplots(nrows, 1, figsize=(20, 3 + 2 * nrows), constrained_layout=True)
    axes1 = np.atleast_1d(axes1)  # type: ignore
    fig2, axes2 = plt.subplots(nrows, 1, figsize=(10, 3 + 2 * nrows), constrained_layout=True)
    axes2 = np.atleast_1d(axes2)  # type: ignore

    virtual_weights = calculate_virtual_weights(target_model, device)
    relu_conns = virtual_weights["diag_relu_conns"]
    relu_contribution_plot(axes1[0], axes2[0], relu_conns, target_model, device)
    axes1[0].set_ylabel("Target model", fontsize=8)
    axes2[0].set_ylabel("Target model", fontsize=8)
    axes1[0].set_xlabel("")
    axes2[0].set_xlabel("")
    relu_conns = spd_calculate_diag_relu_conns(spd_model, device, k_select="sum_before")
    relu_contribution_plot(axes1[1], axes2[1], relu_conns, spd_model, device)
    axes1[1].set_ylabel("SPD model full sum of all subnets", fontsize=8)
    axes2[1].set_ylabel("SPD model full sum of all subnets", fontsize=8)
    axes1[1].set_xlabel("")
    axes2[1].set_xlabel("")
    relu_conns = spd_calculate_diag_relu_conns(spd_model, device, k_select="sum_nocrossterms")
    relu_contribution_plot(axes1[2], axes2[2], relu_conns, spd_model, device)
    axes1[2].set_ylabel("SPD model sum without cross terms", fontsize=8)
    axes2[2].set_ylabel("SPD model sum without cross terms", fontsize=8)
    axes1[2].set_xlabel("")
    axes2[2].set_xlabel("")
    relu_conns = spd_calculate_diag_relu_conns(spd_model, device, k_select="sum_onlycrossterms")
    relu_contribution_plot(axes1[3], axes2[3], relu_conns, spd_model, device)
    axes1[3].set_ylabel("SPD model sum only cross terms", fontsize=8)
    axes2[3].set_ylabel("SPD model sum only cross terms", fontsize=8)
    axes1[3].set_xlabel("")
    axes2[3].set_xlabel("")
    for k in range(k_plot_limit or spd_model.config.k):
        relu_conns = spd_calculate_diag_relu_conns(spd_model, device, k_select=k)
        relu_contribution_plot(axes1[k + offset], axes2[k + offset], relu_conns, spd_model, device)
        axes1[k + offset].set_ylabel(f"k={k}")
        axes2[k + offset].set_ylabel(f"k={k}")
        if k < (k_plot_limit or spd_model.config.k) - 1:
            axes1[k + offset].set_xlabel("")
            axes2[k + offset].set_xlabel("")
    return fig1, fig2


def plot_spd_feature_contributions_truncated(
    spd_model: ResidualMLPSPDRankPenaltyModel,
    target_model: ResidualMLPModel,
    device: str = "cuda",
    n_features: int | None = 10,
):
    assert spd_model.config.n_instances == 1, "Only one instance supported for now"

    n_features = n_features or spd_model.config.n_features
    fig1, axes1 = plt.subplots(2, 1, figsize=(10, 7), constrained_layout=True)
    axes1 = np.atleast_1d(axes1)  # type: ignore

    # First plot: Target model
    virtual_weights = calculate_virtual_weights(target_model, device)
    relu_conns: Float[Tensor, "n_features d_mlp"] = virtual_weights["diag_relu_conns"][
        0, :n_features, :
    ]
    labelled_neurons = feature_contribution_plot(
        axes1[0],
        relu_conns,
        model=target_model,
        n_features=n_features,
        legend=True,
    )
    axes1[0].set_ylabel("Neuron size")
    axes1[0].set_xlabel(f"Input feature index (first {n_features} shown)")
    axes1[0].set_title("Target model")
    axes1[0].set_xticks(range(n_features))  # Ensure all xticks have labels

    # Second plot: SPD model (without cross terms)
    spd_relu_conns: Float[Tensor, "n_features d_mlp"] = spd_calculate_diag_relu_conns(
        spd_model, device, k_select="sum_nocrossterms"
    )[0, :n_features, :]
    feature_contribution_plot(
        axes1[1],
        spd_relu_conns,
        model=spd_model,
        n_features=n_features,
        pre_labelled_neurons=labelled_neurons,
        legend=False,
    )
    axes1[1].set_ylabel("Neuron size")
    axes1[1].set_xlabel("Parameter component index")
    axes1[1].set_title("Individual APD parameter components")
    axes1[1].set_xticks(range(n_features))

    # Set the same y-axis limits for both plots
    y_min = min(axes1[0].get_ylim()[0], axes1[1].get_ylim()[0])
    y_max = max(axes1[0].get_ylim()[1], axes1[1].get_ylim()[1])
    axes1[0].set_ylim(y_min, y_max)
    axes1[1].set_ylim(y_min, y_max)

    # Label the x axis with k indices. These are the subnets with the largest sum of neurons for
    # each feature
    diag_relu_conns: Float[Tensor, "k n_features d_mlp"] = spd_calculate_virtual_weights(
        spd_model, device
    )["diag_relu_conns"][0, :, :n_features, :]
    k_indices = diag_relu_conns.sum(dim=-1).argmax(dim=0).tolist()
    axes1[1].set_xticklabels(k_indices)  # Labels are the subnet indices

    return fig1


def analyze_per_feature_performance(
    model_fn: Callable[[Float[Tensor, "batch n_instances"]], Float[Tensor, "batch n_instances"]],
    model_config: ResidualMLPConfig | ResidualMLPSPDRankPenaltyConfig,
    device: str,
    batch_size: int = 128,
    ax: plt.Axes | None = None,
    label: str | None = None,
    sorted_indices: torch.Tensor | None = None,
    zorder: int = 0,
) -> torch.Tensor:
    """For each feature, run a bunch where only that feature varies, then measure loss"""
    n_features = model_config.n_features
    n_instances = model_config.n_instances
    features = torch.arange(model_config.n_features)
    losses = torch.zeros(model_config.n_features)
    label_fn = F.relu if model_config.act_fn_name == "relu" else F.gelu
    for i in range(model_config.n_features):
        batch_i = torch.zeros((batch_size, n_instances, n_features), device=device)
        batch_i[:, 0, i] = torch.linspace(-1, 1, batch_size)
        labels_i = torch.zeros((batch_size, n_instances, n_features), device=device)
        labels_i[:, 0, i] = batch_i[:, 0, i] + label_fn(batch_i[:, 0, i])
        model_output = model_fn(batch_i)
        loss = F.mse_loss(model_output, labels_i)
        losses[i] = loss.item()
    losses = losses.detach().cpu()
    sorted_indices = sorted_indices if sorted_indices is not None else losses.argsort()
    # Plot the losses as bar chart with x labels corresponding to feature index
    if ax is None:
        fig, ax = plt.subplots(figsize=(15, 5))
    ax.bar(features, losses[sorted_indices], alpha=0.5, label=label, zorder=zorder)
    ax.set_xticks(features, features[sorted_indices].numpy(), fontsize=6, rotation=90)
    ax.set_xlabel("Feature index")
    ax.set_ylabel("Loss")
    return sorted_indices


def plot_virtual_weights_target_spd(
    target_model: ResidualMLPModel, model: ResidualMLPSPDRankPenaltyModel, device: str
):
    target_virtual_weights = calculate_virtual_weights(target_model, device)
    spd_virtual_weights = spd_calculate_virtual_weights(model=model, device=device)
    instance_idx = 0
    fig = plt.figure(constrained_layout=True, figsize=(10, 2 * model.config.k + 8))
    gs = fig.add_gridspec(ncols=2, nrows=model.config.k + 1 + 2)
    ax_ID = fig.add_subplot(gs[:2, :])
    W_E_W_U = einops.einsum(
        target_virtual_weights["W_E"][instance_idx],
        target_virtual_weights["W_U"][instance_idx],
        "n_features1 d_embed, d_embed n_features2 -> n_features1 n_features2",
    )
    plot_matrix(
        ax_ID,
        W_E_W_U,
        "Virtual weights $W_E W_U$",
        "Features",
        "Features",
        colorbar_format="%.2f",
    )
    norm = Normalize(vmin=-1, vmax=1)
    ax1 = fig.add_subplot(gs[2, 0])
    ax2 = fig.add_subplot(gs[2, 1])
    in_conns = target_virtual_weights["in_conns"][instance_idx].cpu().detach()
    out_conns = target_virtual_weights["out_conns"][instance_idx].cpu().detach()
    plot_matrix(
        ax1,
        in_conns.T,
        "Virtual input weights $(W_E W_{in})^T$",
        "Features",
        "(Target Model) Neurons",
        colorbar_format="%.2f",
        norm=norm,
    )
    plot_matrix(
        ax2,
        out_conns,
        "Virtual output weights $W_{out} W_U$",
        "Features",
        "Neurons",
        colorbar_format="%.2f",
        norm=norm,
    )
    for ki in range(model.config.k):
        ax1 = fig.add_subplot(gs[3 + ki, 0])
        ax2 = fig.add_subplot(gs[3 + ki, 1])
        plot_matrix(
            ax1,
            spd_virtual_weights["in_conns"][instance_idx, ki].T,
            "$(W_E W_{in})^T$",
            "Features",
            f"k={ki} Neurons",
            colorbar_format="%.2f",
            norm=norm,
        )
        plot_matrix(
            ax2,
            spd_virtual_weights["out_conns"][instance_idx, ki],
            "$W_{out} W_U$",
            "Features",
            "Neurons",
            colorbar_format="%.2f",
            norm=norm,
        )
    return fig


<<<<<<< HEAD
=======
def plot_resid_vs_mlp_out(
    target_model: ResidualMLPModel,
    device: str,
    ax: plt.Axes,
    topk_model_fn: Callable[
        [
            Float[Tensor, "batch n_instances n_features"],
            Float[Tensor, "batch n_instances k"] | None,
        ],
        SPDOutputs,
    ]
    | None = None,
    subnet_indices: Float[Tensor, " k"] | None = None,
    instance_idx: int = 0,
    feature_idx: int = 0,
):
    tied_weights = True
    if not torch.allclose(target_model.W_U.data, target_model.W_E.data.transpose(-2, -1)):
        print("Warning: W_E and W_U are not tied")
        tied_weights = False
    batch_size = 1
    batch_idx = 0
    n_instances = target_model.config.n_instances
    n_features = target_model.config.n_features
    batch = torch.zeros(batch_size, n_instances, n_features, device=device)
    batch[:, instance_idx, feature_idx] = 1
    # Target model full output
    out = target_model(batch)[0][batch_idx, instance_idx, :].cpu().detach()
    # Target model residual stream contribution
    W_E = target_model.W_E[instance_idx].cpu().detach()
    W_U = target_model.W_U[instance_idx].cpu().detach()
    W_EU = einops.einsum(W_E, W_U, "f1 d_mlp, d_mlp f2 -> f1 f2")[feature_idx, :]
    # Compute MLP-out
    mlp_out = out - W_EU
    # Mask for noise & correlation
    mask = torch.ones_like(out).bool()
    mask[feature_idx] = False
    noise_out = F.mse_loss(out[mask], torch.zeros_like(out[mask])).item()
    corr = np.corrcoef(mlp_out[mask], W_EU[mask])[0, 1]
    ax.axhline(0, color="grey", linestyle="-", lw=0.5)
    ax.plot([], [], c="white", label=f"Full target model noise level ~ {noise_out:.2e}")
    ax.plot(
        mlp_out,
        color="C0",
        label=f"Target MLP output.\n"
        f"Corr w/ resid (excluding feature {feature_idx}): {corr:.2f}",
        lw=2,
    )
    noise_W_EU = F.mse_loss(W_EU[mask], torch.zeros_like(W_EU[mask])).item()
    ax.plot(
        W_EU,
        color="C1",
        label=f"Target resid contribution (W_E W_U)\n" f"Noise level ~ {noise_W_EU:.2e}",
    )
    # If topk_model_fn is provided, use it to get the SPD model output
    if topk_model_fn is not None:
        # Get the SPD resid contribution by running with no subnetworks. This should be equivalent
        # to W_E W_U and but doesn't require access to the ResidMLP SPD model.
        topk_mask = torch.zeros_like(batch)
        spd_WEU = topk_model_fn(batch, topk_mask).spd_topk_model_output[batch_idx, instance_idx, :]
        spd_WEU = spd_WEU.detach().cpu()
        if tied_weights:
            assert torch.allclose(spd_WEU, W_EU), "Tied weights but W_EU != SPD resid contribution"
        else:
            ax.plot(
                spd_WEU,
                color="C4",
                label="SPD resid contribution (no subnets).\n"
                "Note that embeddings are untied and numbers in legend are not applicable",
                ls=":",
            )
        # Get SPD forward pass, either from subnet_indices or attribution-based topk_mask
        if subnet_indices is None:
            topk_mask = None
        else:
            topk_mask = torch.zeros_like(batch)
            topk_mask[:, :, subnet_indices] = 1
        topk_out = topk_model_fn(batch, topk_mask).spd_topk_model_output[batch_idx, instance_idx, :]
        topk_mlp_out = topk_out.detach().cpu() - spd_WEU
        topk_mlp_out_mse = F.mse_loss(topk_mlp_out, mlp_out).item()
        corr = np.corrcoef(topk_mlp_out[mask], W_EU[mask])[0, 1]
        ax.plot(
            topk_mlp_out,
            color="C2",
            label=f"SPD MLP output (topk) MSE: {topk_mlp_out_mse:.1e}.\n"
            f"Corr w/ resid (excluding feature {feature_idx}): {corr:.2f}",
            ls="--",
        )
        # Full forward pass
        topk_mask = torch.ones_like(batch)
        full_out = topk_model_fn(batch, topk_mask).spd_topk_model_output[batch_idx, instance_idx, :]
        full_mlp_out = full_out.detach().cpu() - spd_WEU
        full_mlp_out_mse = F.mse_loss(full_mlp_out, mlp_out).item()
        corr = np.corrcoef(full_mlp_out[mask], W_EU[mask])[0, 1]
        ax.plot(
            full_mlp_out,
            color="C3",
            label=f"SPD MLP output (full) MSE: {full_mlp_out_mse:.1e}.\n"
            f"Corr w/ resid (excluding feature {feature_idx}): {corr:.2f}",
            ls=":",
        )
    # Can we scale W_EU by a scalar to make it match the model output in mask?
    # def difference(alpha):
    #     return F.mse_loss( float(alpha) * W_EU[mask], out[mask])
    # from scipy.optimize import minimize
    # res = minimize(difference, x0=0.1, method="Nelder-Mead")
    # ax.plot(W_EU * float(res.x[0]), color="C2", label="Scaled W_E W_U")
    ax.legend()
    ax.set_title(f"Instance {instance_idx}, feature {feature_idx}")


>>>>>>> d06f2e76
def plot_feature_response_with_subnets(
    topk_model_fn: Callable[
        [Float[Tensor, "batch n_instances n_features"], Float[Tensor, "batch n_instances k"]],
        SPDOutputs,
    ],
    device: str,
    model_config: ResidualMLPSPDRankPenaltyConfig,
    feature_idx: int = 0,
    subnet_idx: int = 0,
    instance_idx: int = 0,
    ax: plt.Axes | None = None,
    batch_size: int | None = None,
    plot_type: Literal["line", "errorbar"] = "errorbar",
<<<<<<< HEAD
):
=======
) -> dict[str, plt.Figure]:
>>>>>>> d06f2e76
    n_instances = model_config.n_instances
    n_features = model_config.n_features
    batch_size = batch_size or n_features
    k = model_config.k

    if ax is None:
<<<<<<< HEAD
        fig, ax = plt.subplots(constrained_layout=True, figsize=(10, 5))
    else:
        fig = ax.figure
=======
        _, ax = plt.subplots(constrained_layout=True, figsize=(10, 5))
    fig = ax.figure
>>>>>>> d06f2e76

    batch = torch.zeros(batch_size, n_instances, n_features, device=device)
    batch[:, instance_idx, feature_idx] = 1
    topk_mask_blue = torch.zeros(batch_size, n_instances, k, device=device)
    topk_mask_red = torch.zeros(batch_size, n_instances, k, device=device)
    topk_mask_blue[:, :, subnet_idx] = 1
    for s in range(batch_size):
        # Randomly ablate half the features
        half_n_features = n_features // 2
        choice = torch.randperm(n_features - 1)[:half_n_features]
        # Exclude feature_idx from choice
        choice[choice >= subnet_idx] += 1
        topk_mask_blue[s, :, choice] = 1
        topk_mask_red[s, :, choice] = 1
    assert torch.allclose(
        topk_mask_blue[:, :, subnet_idx], torch.ones_like(topk_mask_blue[:, :, subnet_idx])
    )
    assert torch.allclose(
        topk_mask_red[:, :, subnet_idx], torch.zeros_like(topk_mask_red[:, :, subnet_idx])
    )
    zero_topk_mask = torch.zeros(batch_size, n_instances, k, device=device)
    out_WE_WU_only = topk_model_fn(batch, zero_topk_mask).spd_topk_model_output[:, instance_idx, :]

    out_red = topk_model_fn(batch, topk_mask_red)
    out_blue = topk_model_fn(batch, topk_mask_blue)
    mlp_out_blue_spd = out_blue.spd_topk_model_output[:, instance_idx, :] - out_WE_WU_only
    mlp_out_red_spd = out_red.spd_topk_model_output[:, instance_idx, :] - out_WE_WU_only
    mlp_out_target = out_blue.target_model_output[:, instance_idx, :] - out_WE_WU_only

    x = torch.arange(n_features)

    if plot_type == "errorbar":
        # Calculate means and stds across batch dimension
        blue_mean = mlp_out_blue_spd.mean(dim=0).detach().cpu()
        blue_std = mlp_out_blue_spd.std(dim=0).detach().cpu()
        red_mean = mlp_out_red_spd.mean(dim=0).detach().cpu()
        red_std = mlp_out_red_spd.std(dim=0).detach().cpu()

        # Plot errorbars
        ax.errorbar(
            x,
            blue_mean,
            yerr=blue_std,
            color="tab:purple",
            label="APD (scrubbed)",
            fmt="o",
            markersize=2,
        )
        ax.errorbar(
            x,
            red_mean,
            yerr=red_std,
            color="tab:orange",
            label="APD (anti-scrubbed)",
            fmt="o",
            markersize=2,
        )

        # Plot target model output
        yt = mlp_out_target[0, :].detach().cpu()
        ax.scatter(x, yt, color="red", label="Target model", marker="x", s=10)
        # Remove all axes lines
        ax.spines["top"].set_visible(False)
        ax.spines["right"].set_visible(False)
        ax.set_xticks([])
    elif plot_type == "line":
        cmap1 = plt.get_cmap("Purples")
        cmap2 = plt.get_cmap("Oranges")
        for s in range(batch_size):
            yb = mlp_out_blue_spd[s, :].detach().cpu()
            yr = mlp_out_red_spd[s, :].detach().cpu()
            if plot_type == "line":
                ax.plot(x, yb, color=cmap1(s / batch_size), lw=0.3)
                ax.plot(x, yr, color=cmap2(s / batch_size), lw=0.3)
        ax.plot([], [], color=cmap1(0), label="APD (scrubbed)")
        ax.plot([], [], color=cmap2(0), label="APD (anti-scrubbed)")
        yt = mlp_out_target[0, :].detach().cpu()
        ax.plot(x, yt, color="red", lw=0.5, label="Target model")
    else:
        raise ValueError(f"Invalid plot type: {plot_type}")

    ax.set_ylabel("MLP output (forward pass minus W_E W_U contribution)")
    ax.set_xlabel("Output index")

<<<<<<< HEAD
    # I only need 0, feature_idx, and 100 as x ticks
    ax.set_xticks([0, feature_idx, 100])
    ax.set_xticklabels(["0", str(feature_idx), "100"])
    # ax.set_title(f"APD model when ablating parameter components. One-hot $x_{{{feature_idx}}}=1$")
    ax.legend()
=======
    # I only need 0 and 100 as x ticks
    ax.set_xticks([0, 100])
    ax.set_xticklabels(["0", "100"])
    # ax.set_title(f"APD model when ablating parameter components. One-hot $x_{{{feature_idx}}}=1$")
    ax.legend()
    assert isinstance(fig, plt.Figure)
>>>>>>> d06f2e76
    return {"feature_response_with_subnets": fig}


def get_feature_subnet_map(
    top1_model_fn: Callable[
        [
            Float[Tensor, "batch n_instances n_features"],
            Float[Tensor, "batch n_instances k"] | None,
        ],
        SPDOutputs,
    ],
    device: str,
    model_config: ResidualMLPConfig | ResidualMLPSPDRankPenaltyConfig,
    instance_idx: int = 0,
) -> dict[int, int]:
    n_instances = model_config.n_instances
    n_features = model_config.n_features
    batch_size = n_features
    batch = torch.zeros(batch_size, n_instances, n_features, device=device)
    batch[torch.arange(n_features), instance_idx, torch.arange(n_features)] = 1
    top1_out = top1_model_fn(batch, None)
    top1_mask = top1_out.topk_mask[:, instance_idx, :]
    subnet_indices = {
        int(feature_idx.item()): int(subnet_idx.item())
        for feature_idx, subnet_idx in top1_mask.nonzero()
    }
    return subnet_indices<|MERGE_RESOLUTION|>--- conflicted
+++ resolved
@@ -874,8 +874,6 @@
     return fig
 
 
-<<<<<<< HEAD
-=======
 def plot_resid_vs_mlp_out(
     target_model: ResidualMLPModel,
     device: str,
@@ -987,7 +985,6 @@
     ax.set_title(f"Instance {instance_idx}, feature {feature_idx}")
 
 
->>>>>>> d06f2e76
 def plot_feature_response_with_subnets(
     topk_model_fn: Callable[
         [Float[Tensor, "batch n_instances n_features"], Float[Tensor, "batch n_instances k"]],
@@ -1001,25 +998,15 @@
     ax: plt.Axes | None = None,
     batch_size: int | None = None,
     plot_type: Literal["line", "errorbar"] = "errorbar",
-<<<<<<< HEAD
-):
-=======
 ) -> dict[str, plt.Figure]:
->>>>>>> d06f2e76
     n_instances = model_config.n_instances
     n_features = model_config.n_features
     batch_size = batch_size or n_features
     k = model_config.k
 
     if ax is None:
-<<<<<<< HEAD
-        fig, ax = plt.subplots(constrained_layout=True, figsize=(10, 5))
-    else:
-        fig = ax.figure
-=======
         _, ax = plt.subplots(constrained_layout=True, figsize=(10, 5))
     fig = ax.figure
->>>>>>> d06f2e76
 
     batch = torch.zeros(batch_size, n_instances, n_features, device=device)
     batch[:, instance_idx, feature_idx] = 1
@@ -1104,20 +1091,12 @@
     ax.set_ylabel("MLP output (forward pass minus W_E W_U contribution)")
     ax.set_xlabel("Output index")
 
-<<<<<<< HEAD
     # I only need 0, feature_idx, and 100 as x ticks
     ax.set_xticks([0, feature_idx, 100])
     ax.set_xticklabels(["0", str(feature_idx), "100"])
     # ax.set_title(f"APD model when ablating parameter components. One-hot $x_{{{feature_idx}}}=1$")
     ax.legend()
-=======
-    # I only need 0 and 100 as x ticks
-    ax.set_xticks([0, 100])
-    ax.set_xticklabels(["0", "100"])
-    # ax.set_title(f"APD model when ablating parameter components. One-hot $x_{{{feature_idx}}}=1$")
-    ax.legend()
     assert isinstance(fig, plt.Figure)
->>>>>>> d06f2e76
     return {"feature_response_with_subnets": fig}
 
 
