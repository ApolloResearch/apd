"""Linear decomposition script."""

import json
from functools import partial
from pathlib import Path

import fire
import matplotlib.pyplot as plt
import torch
import wandb
from jaxtyping import Float
from torch import Tensor
from tqdm import tqdm

from spd.experiments.piecewise.models import (
    PiecewiseFunctionSPDFullRankTransformer,
    PiecewiseFunctionSPDTransformer,
    PiecewiseFunctionTransformer,
)
from spd.experiments.piecewise.piecewise_dataset import PiecewiseDataset
from spd.experiments.piecewise.plotting import (
    plot_components,
    plot_components_fullrank,
    plot_model_functions,
<<<<<<< HEAD
    plot_piecewise_network,
=======
    plot_subnetwork_attributions_statistics,
>>>>>>> 5c7f08b3
    plot_subnetwork_correlations,
)
from spd.experiments.piecewise.trig_functions import generate_trig_functions
from spd.log import logger
from spd.run_spd import Config, PiecewiseConfig, calc_recon_mse, optimize
from spd.utils import (
    BatchedDataLoader,
    init_wandb,
    load_config,
    save_config_to_wandb,
    set_seed,
)

wandb.require("core")


def piecewise_plot_results_fn(
    model: PiecewiseFunctionSPDTransformer | PiecewiseFunctionSPDFullRankTransformer,
    target_model: PiecewiseFunctionTransformer | None,
    step: int,
    out_dir: Path | None,
    device: str,
    config: Config,
    topk_mask: Float[Tensor, " batch_size k"] | None,
    dataloader: BatchedDataLoader[tuple[Float[Tensor, " n_inputs"], Float[Tensor, ""]]]
    | None = None,
    **_,
) -> dict[str, plt.Figure]:
    assert isinstance(config.task_config, PiecewiseConfig)
    slow_images = config.slow_images
    fig_dict = {}
    # Plot functions
    if config.topk is not None:
        fig_dict_functions = plot_model_functions(
            spd_model=model,
            target_model=target_model,
            full_rank=isinstance(model, PiecewiseFunctionSPDFullRankTransformer),
            device=device,
            start=config.task_config.range_min,
            stop=config.task_config.range_max,
            print_info=False,
        )
        fig_dict.update(fig_dict_functions)
<<<<<<< HEAD
        fig_dict_network = plot_piecewise_network(model)
        fig_dict.update(fig_dict_network)
    # Plot correlations
    if config.topk is not None and dataloader is not None:
        fig_dict_correlations = plot_subnetwork_correlations(
            dataloader=dataloader,
            spd_model=model,
            config=config,
            device=device,
        )
        fig_dict.update(fig_dict_correlations)
=======

    if config.topk is not None:
        if dataloader is not None:
            # Plot correlations
            fig_dict_correlations = plot_subnetwork_correlations(
                dataloader=dataloader,
                spd_model=model,
                config=config,
                device=device,
            )
            fig_dict.update(fig_dict_correlations)

        assert topk_mask is not None
        # Plot subnet attribution statistics
        fig_dict_attributions = plot_subnetwork_attributions_statistics(topk_mask=topk_mask)
        fig_dict.update(fig_dict_attributions)

>>>>>>> 5c7f08b3
    # Plot components
    if config.task_config.n_layers == 1:
        if isinstance(model, PiecewiseFunctionSPDFullRankTransformer):
            fig_dict_components = plot_components_fullrank(
                model=model, step=step, out_dir=out_dir, slow_images=slow_images
            )
            fig_dict.update(fig_dict_components)
        else:
            fig_dict_components = plot_components(
                model=model, step=step, out_dir=out_dir, device=device, slow_images=slow_images
            )
            fig_dict.update(fig_dict_components)
    else:
<<<<<<< HEAD
        tqdm.write("Skipping component plots for >1 layer models")
=======
        fig_dict_components = plot_components(
            model=model, step=step, out_dir=out_dir, device=device, slow_images=slow_images
        )
        fig_dict.update(fig_dict_components)

>>>>>>> 5c7f08b3
    # Save plots to files
    if out_dir:
        for k, v in fig_dict.items():
            out_file = out_dir / f"{k}_s{step}.png"
            v.savefig(out_file, dpi=200)
            tqdm.write(f"Saved plot to {out_file}")
    return fig_dict


def get_run_name(config: Config) -> str:
    """Generate a run name based on the config."""
    run_suffix = ""
    if config.wandb_run_name:
        run_suffix = config.wandb_run_name
    else:
        assert isinstance(config.task_config, PiecewiseConfig)
        run_suffix += f"seed{config.seed}_"
        if config.task_config.target_seed is not None:
            run_suffix += f"target-seed{config.task_config.target_seed}_"
        if config.pnorm is not None:
            run_suffix += f"p{config.pnorm:.2e}_"
        if config.lp_sparsity_coeff is not None:
            run_suffix += f"lpsp{config.lp_sparsity_coeff:.2e}_"
        if config.topk is not None:
            run_suffix += f"topk{config.topk:.2e}_"
        if config.topk_recon_coeff is not None:
            run_suffix += f"topkrecon{config.topk_recon_coeff:.2e}_"
        if config.topk_l2_coeff is not None:
            run_suffix += f"topkl2_{config.topk_l2_coeff:.2e}_"
        if config.task_config.handcoded_AB:
            run_suffix += "hAB_"
        run_suffix += f"lr{config.lr:.2e}_"
        run_suffix += f"bs{config.batch_size}"
        run_suffix += f"lay{config.task_config.n_layers}"

    return config.wandb_run_name_prefix + run_suffix


def get_model_and_dataloader(
    config: Config,
    device: str,
    out_dir: Path | None = None,
) -> tuple[
    PiecewiseFunctionTransformer,
    PiecewiseFunctionSPDTransformer | PiecewiseFunctionSPDFullRankTransformer,
    BatchedDataLoader[tuple[Float[Tensor, " n_inputs"], Float[Tensor, ""]]],
    BatchedDataLoader[tuple[Float[Tensor, " n_inputs"], Float[Tensor, ""]]],
]:
    """Set up the piecewise models and dataset."""
    assert isinstance(config.task_config, PiecewiseConfig)
    target_seed = (
        config.task_config.target_seed
        if config.task_config.target_seed is not None
        else config.seed
    )
    # Set seed for function generation and handcoded parameter setting
    set_seed(target_seed)
    functions, function_params = generate_trig_functions(config.task_config.n_functions)

    if out_dir:
        with open(out_dir / "function_params.json", "w") as f:
            json.dump(function_params, f, indent=4)
        logger.info(f"Saved function params to {out_dir / 'function_params.json'}")

    piecewise_model = PiecewiseFunctionTransformer.from_handcoded(
        functions=functions,
        neurons_per_function=config.task_config.neurons_per_function,
        n_layers=config.task_config.n_layers,
        range_min=config.task_config.range_min,
        range_max=config.task_config.range_max,
        seed=config.seed,
        simple_bias=config.task_config.simple_bias,
    ).to(device)
    piecewise_model.eval()

    input_biases = [
        piecewise_model.mlps[i].input_layer.bias.detach().clone()
        for i in range(piecewise_model.n_layers)
    ]

    set_seed(config.seed)
    if config.full_rank:
        piecewise_model_spd = PiecewiseFunctionSPDFullRankTransformer(
            n_inputs=piecewise_model.n_inputs,
            d_mlp=piecewise_model.d_mlp,
            n_layers=piecewise_model.n_layers,
            k=config.task_config.k,
            input_biases=input_biases,
        )
        if config.task_config.handcoded_AB:
            logger.info("Setting handcoded A and B matrices (!)")
            non_full_rank_spd_model = PiecewiseFunctionSPDTransformer(
                n_inputs=piecewise_model.n_inputs,
                d_mlp=piecewise_model.d_mlp,
                n_layers=piecewise_model.n_layers,
                k=config.task_config.k,
                input_biases=input_biases,
            )
            non_full_rank_spd_model.set_handcoded_AB(piecewise_model)
            piecewise_model_spd.set_handcoded_AB(non_full_rank_spd_model)
    else:
        piecewise_model_spd = PiecewiseFunctionSPDTransformer(
            n_inputs=piecewise_model.n_inputs,
            d_mlp=piecewise_model.d_mlp,
            n_layers=piecewise_model.n_layers,
            k=config.task_config.k,
            input_biases=input_biases,
        )
        if config.task_config.handcoded_AB:
            logger.info("Setting handcoded A and B matrices (!)")
            piecewise_model_spd.set_handcoded_AB(piecewise_model)

    piecewise_model_spd.to(device)

    # Set requires_grad to False for all embeddings and all input biases
    for i in range(piecewise_model_spd.n_layers):
        piecewise_model_spd.mlps[i].bias1.requires_grad_(False)
    piecewise_model_spd.W_E.requires_grad_(False)
    piecewise_model_spd.W_U.requires_grad_(False)

    train_dataset_seed = (
        config.task_config.dataset_seed
        if config.task_config.dataset_seed is not None
        else config.seed
    )
    dataset = PiecewiseDataset(
        n_inputs=piecewise_model.n_inputs,
        functions=functions,
        feature_probability=config.task_config.feature_probability,
        range_min=config.task_config.range_min,
        range_max=config.task_config.range_max,
        batch_size=config.batch_size,
        return_labels=False,
        dataset_seed=train_dataset_seed,
    )
    dataloader = BatchedDataLoader(dataset)

    test_dataset = PiecewiseDataset(
        n_inputs=piecewise_model.n_inputs,
        functions=functions,
        feature_probability=config.task_config.feature_probability,
        range_min=config.task_config.range_min,
        range_max=config.task_config.range_max,
        batch_size=config.batch_size,
        return_labels=True,
        dataset_seed=train_dataset_seed + 1,
    )
    test_dataloader = BatchedDataLoader(test_dataset)

    return piecewise_model, piecewise_model_spd, dataloader, test_dataloader


def main(
    config_path_or_obj: Path | str | Config, sweep_config_path: Path | str | None = None
) -> None:
    config = load_config(config_path_or_obj, config_model=Config)

    if config.wandb_project:
        config = init_wandb(config, config.wandb_project, sweep_config_path)
        save_config_to_wandb(config)

    set_seed(config.seed)
    logger.info(config)

    run_name = get_run_name(config)
    if config.wandb_project:
        assert wandb.run, "wandb.run must be initialized before training"
        wandb.run.name = run_name

    device = "cuda" if torch.cuda.is_available() else "cpu"
    logger.info(f"Using device: {device}")
    assert isinstance(config.task_config, PiecewiseConfig)
    assert config.task_config.k is not None

    out_dir = Path(__file__).parent / "out" / run_name
    out_dir.mkdir(parents=True, exist_ok=True)

    piecewise_model, piecewise_model_spd, dataloader, test_dataloader = get_model_and_dataloader(
        config, device, out_dir
    )

    # Evaluate the hardcoded model on 5 batches to get the labels
    n_batches = 5
    loss = 0

    for i, (batch, labels) in enumerate(test_dataloader):
        if i >= n_batches:
            break
        hardcoded_out = piecewise_model(batch.to(device))
        loss += calc_recon_mse(hardcoded_out, labels.to(device))
    loss /= n_batches
    logger.info(f"Loss of hardcoded model on 5 batches: {loss}")

    plot_results_fn = partial(
        piecewise_plot_results_fn,
        dataloader=test_dataloader,
    )

    optimize(
        model=piecewise_model_spd,
        config=config,
        out_dir=out_dir,
        device=device,
        pretrained_model=piecewise_model,
        dataloader=dataloader,
        plot_results_fn=plot_results_fn,
    )

    if config.wandb_project:
        wandb.finish()


if __name__ == "__main__":
    fire.Fire(main)<|MERGE_RESOLUTION|>--- conflicted
+++ resolved
@@ -22,11 +22,8 @@
     plot_components,
     plot_components_fullrank,
     plot_model_functions,
-<<<<<<< HEAD
     plot_piecewise_network,
-=======
     plot_subnetwork_attributions_statistics,
->>>>>>> 5c7f08b3
     plot_subnetwork_correlations,
 )
 from spd.experiments.piecewise.trig_functions import generate_trig_functions
@@ -70,19 +67,8 @@
             print_info=False,
         )
         fig_dict.update(fig_dict_functions)
-<<<<<<< HEAD
         fig_dict_network = plot_piecewise_network(model)
         fig_dict.update(fig_dict_network)
-    # Plot correlations
-    if config.topk is not None and dataloader is not None:
-        fig_dict_correlations = plot_subnetwork_correlations(
-            dataloader=dataloader,
-            spd_model=model,
-            config=config,
-            device=device,
-        )
-        fig_dict.update(fig_dict_correlations)
-=======
 
     if config.topk is not None:
         if dataloader is not None:
@@ -100,7 +86,6 @@
         fig_dict_attributions = plot_subnetwork_attributions_statistics(topk_mask=topk_mask)
         fig_dict.update(fig_dict_attributions)
 
->>>>>>> 5c7f08b3
     # Plot components
     if config.task_config.n_layers == 1:
         if isinstance(model, PiecewiseFunctionSPDFullRankTransformer):
@@ -114,15 +99,7 @@
             )
             fig_dict.update(fig_dict_components)
     else:
-<<<<<<< HEAD
         tqdm.write("Skipping component plots for >1 layer models")
-=======
-        fig_dict_components = plot_components(
-            model=model, step=step, out_dir=out_dir, device=device, slow_images=slow_images
-        )
-        fig_dict.update(fig_dict_components)
-
->>>>>>> 5c7f08b3
     # Save plots to files
     if out_dir:
         for k, v in fig_dict.items():
