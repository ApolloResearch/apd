# %%
import json
from pathlib import Path

import torch

from spd.experiments.piecewise.models import (
    PiecewiseFunctionSPDFullRankTransformer,
    PiecewiseFunctionSPDTransformer,
    PiecewiseFunctionTransformer,
)
from spd.experiments.piecewise.piecewise_decomposition import get_model_and_dataloader
from spd.experiments.piecewise.plotting import (
    plot_components,
    plot_components_fullrank,
    plot_model_functions,
    plot_piecewise_network,
    plot_subnetwork_correlations,
)

# plot_subnetwork_correlations,
from spd.experiments.piecewise.trig_functions import create_trig_function
from spd.run_spd import (
    Config,
    PiecewiseConfig,
)
from spd.utils import REPO_ROOT

pretrained_path = REPO_ROOT / "spd/experiments/piecewise/demo_spd_model/model_50000.pth"
with open(pretrained_path.parent / "config.json") as f:
    config_dict = json.load(f)
    config = Config(**config_dict)

with open(pretrained_path.parent / "function_params.json") as f:
    function_params = json.load(f)
functions = [create_trig_function(*param) for param in function_params]

device = "cuda" if torch.cuda.is_available() else "cpu"

assert isinstance(config.task_config, PiecewiseConfig)

hardcoded_model, spd_model, dataloader, test_dataloader = get_model_and_dataloader(
    config, device, out_dir=None
)
assert isinstance(hardcoded_model, PiecewiseFunctionTransformer)
assert isinstance(
    spd_model, PiecewiseFunctionSPDTransformer | PiecewiseFunctionSPDFullRankTransformer
)
spd_model.load_state_dict(torch.load(pretrained_path, weights_only=True, map_location="cpu"))

# To test handcoded AB, uncomment the following line
# spd_model.set_handcoded_AB(hardcoded_model)


if config.full_rank:
    assert isinstance(spd_model, PiecewiseFunctionSPDFullRankTransformer)
    fig_dict = plot_components_fullrank(model=spd_model, step=-1, out_dir=None, slow_images=True)
else:
    assert isinstance(spd_model, PiecewiseFunctionSPDTransformer)
    fig_dict = plot_components(
        model=spd_model, step=-1, out_dir=None, device=device, slow_images=True
    )

if config.topk is not None:
<<<<<<< HEAD
    extra_fig_dict = plot_model_functions(
        spd_model=spd_model,
        target_model=hardcoded_model,
        full_rank=config.full_rank,
        ablation_attributions=config.ablation_attributions,
        device=device,
        start=config.task_config.range_min,
        stop=config.task_config.range_max,
        print_info=True,
=======
    fig_dict.update(**plot_subnetwork_correlations(dataloader, spd_model, config, device))
    fig_dict.update(**plot_piecewise_network(spd_model))
    fig_dict.update(
        **plot_model_functions(
            spd_model=spd_model,
            target_model=hardcoded_model,
            full_rank=config.full_rank,
            device=device,
            start=config.task_config.range_min,
            stop=config.task_config.range_max,
            print_info=True,
        )
>>>>>>> 351ff5b5
    )
out_path = Path(__file__).parent / "out/attribution_scores" / pretrained_path.parent.name
out_path.mkdir(parents=True, exist_ok=True)
for k, v in fig_dict.items():
    out_file = out_path / f"{k}.png"
    v.savefig(out_file)
    print(f"Saved plot to {out_file}")<|MERGE_RESOLUTION|>--- conflicted
+++ resolved
@@ -62,17 +62,6 @@
     )
 
 if config.topk is not None:
-<<<<<<< HEAD
-    extra_fig_dict = plot_model_functions(
-        spd_model=spd_model,
-        target_model=hardcoded_model,
-        full_rank=config.full_rank,
-        ablation_attributions=config.ablation_attributions,
-        device=device,
-        start=config.task_config.range_min,
-        stop=config.task_config.range_max,
-        print_info=True,
-=======
     fig_dict.update(**plot_subnetwork_correlations(dataloader, spd_model, config, device))
     fig_dict.update(**plot_piecewise_network(spd_model))
     fig_dict.update(
@@ -80,12 +69,12 @@
             spd_model=spd_model,
             target_model=hardcoded_model,
             full_rank=config.full_rank,
+            ablation_attributions=config.ablation_attributions,
             device=device,
             start=config.task_config.range_min,
             stop=config.task_config.range_max,
             print_info=True,
         )
->>>>>>> 351ff5b5
     )
 out_path = Path(__file__).parent / "out/attribution_scores" / pretrained_path.parent.name
 out_path.mkdir(parents=True, exist_ok=True)
