from pathlib import Path
<<<<<<< HEAD
from typing import Literal, NamedTuple
=======
from typing import Literal
>>>>>>> 9980f2e8

import einops
import matplotlib.pyplot as plt
import matplotlib.ticker as tkr
import numpy as np
import torch
from einops import einsum
from jaxtyping import Float
from matplotlib.colors import CenteredNorm
from mpl_toolkits.axes_grid1 import make_axes_locatable
from torch import Tensor

from spd.experiments.piecewise.models import (
    PiecewiseFunctionSPDFullRankTransformer,
    PiecewiseFunctionSPDTransformer,
    PiecewiseFunctionTransformer,
)
from spd.models.components import ParamComponents, ParamComponentsFullRank
from spd.run_spd import (
    calc_recon_mse,
)
from spd.utils import (
<<<<<<< HEAD
    BatchedDataLoader,
    calc_ablation_attributions,
    calc_grad_attributions_full_rank,
    calc_grad_attributions_rank_one,
    calc_topk_mask,
=======
    calc_attributions_rank_one,
    run_spd_forward_pass,
>>>>>>> 9980f2e8
)


def get_weight_matrix(
    general_param_components: ParamComponents | ParamComponentsFullRank,
) -> Float[Tensor, "k i j"]:
    if isinstance(general_param_components, ParamComponentsFullRank):
        weight: Float[Tensor, "k i j"] = general_param_components.subnetwork_params
        return weight
    elif isinstance(general_param_components, ParamComponents):
        a: Float[Tensor, "i k"] = general_param_components.A
        b: Float[Tensor, "k j"] = general_param_components.B
        weight: Float[Tensor, "k i j"] = einsum(a, b, "i k, k j -> k i j")
        return weight
    else:
        raise ValueError(f"Unknown type: {type(general_param_components)}")


def plot_matrix(
    ax: plt.Axes,
    matrix: torch.Tensor,
    title: str,
    xlabel: str,
    ylabel: str,
    colorbar_format: str = "%.0f",
) -> None:
    # Useful to have bigger text for small matrices
    fontsize = 8 if matrix.numel() < 50 else 4
    im = ax.matshow(matrix.detach().cpu().numpy(), cmap="coolwarm", norm=CenteredNorm())
    for (j, i), label in np.ndenumerate(matrix.detach().cpu().numpy()):
        ax.text(i, j, f"{label:.2f}", ha="center", va="center", fontsize=fontsize)
    ax.set_xlabel(xlabel)
    if ylabel != "":
        ax.set_ylabel(ylabel)
    else:
        ax.set_yticklabels([])
    ax.set_title(title)
    divider = make_axes_locatable(ax)
    cax = divider.append_axes("right", size="1%", pad=0.05)
    fig = ax.get_figure()
    assert fig is not None
    fig.colorbar(im, cax=cax, format=tkr.FormatStrFormatter(colorbar_format))
    if ylabel == "Function index":
        n_functions = matrix.shape[0]
        ax.set_yticks(range(n_functions))
        ax.set_yticklabels([f"{L:.0f}" for L in range(1, n_functions + 1)])


def plot_components_fullrank(
    model: PiecewiseFunctionSPDFullRankTransformer,
    step: int,
    out_dir: Path | None,
    slow_images: bool,
) -> dict[str, plt.Figure]:
    # Not implemented attribution score plots, or multi-layer plots, yet.
    assert model.n_layers == 1
    ncols = 3  # Updated to 3 columns to include the bias plot
    if slow_images:
        nrows = model.k + 1
        fig, axs = plt.subplots(
            nrows, ncols, figsize=(5 * ncols, 3 * nrows), constrained_layout=True
        )
    else:
        nrows = 1
        fig, axs_row = plt.subplots(
            nrows, ncols, figsize=(5 * ncols, 3 * nrows), constrained_layout=True
        )
        axs = np.array([axs_row])

    assert isinstance(axs, np.ndarray)
    plot_matrix(
        axs[0, 0],
        einops.einsum(model.mlps[0].linear1.subnetwork_params, "k ... -> ..."),
        "W_in, sum over k",
        "Neuron index",
        "Embedding index",
    )
    plot_matrix(
        axs[0, 1],
        torch.einsum("kd->d", model.mlps[0].linear1.bias).unsqueeze(0),
        "Bias, sum over k",
        "Neuron index",
        "",
    )
    plot_matrix(
        axs[0, 2],
        einops.einsum(model.mlps[0].linear2.subnetwork_params, "k ... -> ...").T,
        "W_out.T, sum over k",
        "Neuron index",
        "",
    )

    if slow_images:
        for k in range(model.k):
            mlp = model.mlps[0]
            W_in_k = mlp.linear1.subnetwork_params[k]
            ax = axs[k + 1, 0]  # type: ignore
            plot_matrix(ax, W_in_k, f"W_in_k, k={k}", "Neuron index", "Embedding index")
            bias_k = mlp.linear1.bias[None, k]
            ax = axs[k + 1, 1]  # type: ignore
            plot_matrix(ax, bias_k, f"Bias_k, k={k}", "Neuron index", "")
            W_out_k = mlp.linear2.subnetwork_params[k].T
            ax = axs[k + 1, 2]  # type: ignore
            plot_matrix(ax, W_out_k, f"W_out_k.T, k={k}", "Neuron index", "")
    return {"matrices_layer0": fig}


def plot_components(
    model: PiecewiseFunctionSPDTransformer,
    step: int,
    out_dir: Path | None,
    device: str,
    slow_images: bool,
) -> dict[str, plt.Figure]:
    # Create a batch of inputs with different control bits active
    x_val = torch.tensor(2.5, device=device)
    batch_size = model.n_inputs - 1  # Assuming first input is for x_val and rest are control bits
    x = torch.zeros(batch_size, model.n_inputs, device=device)
    x[:, 0] = x_val
    x[torch.arange(batch_size), torch.arange(1, batch_size + 1)] = 1
    # Forward pass to get the output and inner activations
    out, layer_acts, inner_acts = model(x)
    # Calculate attribution scores
    attribution_scores = calc_grad_attributions_rank_one(
        out=out, inner_acts_vals=list(inner_acts.values())
    )
    attribution_scores_normed = attribution_scores / attribution_scores.std(dim=1, keepdim=True)
    # Get As and Bs and ABs
    n_layers = model.n_layers
    all_As_and_Bs = model.all_As_and_Bs()
    assert len(all_As_and_Bs) % 2 == 0, "A and B matrices must have an even length (MLP in + out)"
    assert len(all_As_and_Bs) // 2 == n_layers, "Number of A and B matrices must be 2*n_layers"
    As = [tup[0] for tup in all_As_and_Bs.values()]
    Bs = [tup[1] for tup in all_As_and_Bs.values()]
    ABs = [torch.einsum("...fk,...kg->...fg", As[i], Bs[i]) for i in range(len(As))]
    ABs_by_k = [torch.einsum("...fk,...kg->...kfg", As[i], Bs[i]) for i in range(len(As))]

    # Figure for attribution scores
    fig_a, ax = plt.subplots(1, 1, figsize=(4, 4), constrained_layout=True)
    fig_a.suptitle(f"Subnetwork Analysis (Step {step})")
    plot_matrix(
        ax,
        attribution_scores_normed,
        "Normalized attribution Scores",
        "Subnetwork index",
        "Function index",
    )

    # Figures for A, B, AB of each layer
    n_rows = 3 + model.k if slow_images else 3
    n_cols = 4
    figsize = (8 * n_cols, 4 + 4 * n_rows)
    figs = [plt.figure(figsize=figsize, constrained_layout=True) for _ in range(n_layers)]
    # Plot normalized attribution scores

    for n in range(n_layers):
        fig = figs[n]
        gs = fig.add_gridspec(n_rows, n_cols)
        plot_matrix(
            fig.add_subplot(gs[0, 0]),
            As[2 * n],
            f"A (W_in, layer {n})",
            "Subnetwork index",
            "Embedding index",
            "%.1f",
        )
        plot_matrix(
            fig.add_subplot(gs[0, 1:]),
            Bs[2 * n],
            f"B (W_in, layer {n})",
            "Neuron index",
            "Subnetwork index",
            "%.2f",
        )
        plot_matrix(
            fig.add_subplot(gs[1, 0]),
            Bs[2 * n + 1].T,
            f"B (W_out, layer {n})",
            "Subnetwork index",
            "Embedding index",
            "%.1f",
        )
        plot_matrix(
            fig.add_subplot(gs[1, 1:]),
            As[2 * n + 1].T,
            f"A (W_out, layer {n})",
            "Neuron index",
            "",
            "%.2f",
        )
        plot_matrix(
            fig.add_subplot(gs[2, :2]),
            ABs[2 * n],
            f"AB summed (W_in, layer {n})",
            "Neuron index",
            "Embedding index",
            "%.2f",
        )
        plot_matrix(
            fig.add_subplot(gs[2, 2:]),
            ABs[2 * n + 1].T,
            f"AB.T  summed (W_out.T, layer {n})",
            "Neuron index",
            "",
            "%.2f",
        )
        if slow_images:
            for k in range(model.k):
                plot_matrix(
                    fig.add_subplot(gs[3 + k, :2]),
                    ABs_by_k[2 * n][k],
                    f"AB k={k} (W_in, layer {n})",
                    "Neuron index",
                    "Embedding index",
                    "%.2f",
                )
                plot_matrix(
                    fig.add_subplot(gs[3 + k, 2:]),
                    ABs_by_k[2 * n + 1][k].T,
                    f"AB.T k={k} (W_out.T, layer {n})",
                    "Neuron index",
                    "Embedding index",
                    "%.2f",
                )
    return {"attrib_scores": fig_a, **{f"matrices_layer{n}": fig for n, fig in enumerate(figs)}}


<<<<<<< HEAD
class SPDoutputs(NamedTuple):
    target_model_output: torch.Tensor | None
    spd_model_output: torch.Tensor
    spd_topk_model_output: torch.Tensor
    layer_acts: dict[str, torch.Tensor]
    topk_layer_acts: dict[str, torch.Tensor]
    inner_acts: dict[str, torch.Tensor]
    topk_inner_acts: dict[str, torch.Tensor]
    attribution_scores: torch.Tensor
    topk_mask: torch.Tensor


def run_spd_forward_pass(
    spd_model: PiecewiseFunctionSPDTransformer | PiecewiseFunctionSPDFullRankTransformer,
    target_model: PiecewiseFunctionTransformer | None,
    input_array: torch.Tensor,
    full_rank: bool,
    attribution_type: Literal["gradient", "ablation", "activation"],
    batch_topk: bool,
    topk: float,
    distil_from_target: bool,
) -> SPDoutputs:
    # non-SPD model, and SPD-model non-topk forward pass
    if target_model is not None:
        model_output_hardcoded, _, _ = target_model(input_array)
    else:
        model_output_hardcoded = None

    model_output_spd, layer_acts, inner_acts = spd_model(input_array)

    if attribution_type == "ablation":
        attribution_scores = calc_ablation_attributions(
            model=spd_model, batch=input_array, out=model_output_spd
        )
    elif attribution_type == "gradient":
        if full_rank:
            attribution_scores = calc_grad_attributions_full_rank(
                out=model_output_spd,
                inner_acts=inner_acts,
                layer_acts=layer_acts,
            )
        else:
            attribution_scores = calc_grad_attributions_rank_one(
                out=model_output_spd, inner_acts_vals=list(inner_acts.values())
            )
    else:
        raise ValueError(f"Invalid attribution type for run_spd_forward_pass: {attribution_type}")

    # We always assume the final subnetwork is the one we want to distil
    topk_attrs = attribution_scores[..., :-1] if distil_from_target else attribution_scores
    topk_mask = calc_topk_mask(topk_attrs, topk, batch_topk=batch_topk)
    if distil_from_target:
        # Add back the final subnetwork index to the topk mask and set it to True
        last_subnet_mask = torch.ones(
            (*topk_mask.shape[:-1], 1), dtype=torch.bool, device=attribution_scores.device
        )
        topk_mask = torch.cat((topk_mask, last_subnet_mask), dim=-1)

    model_output_spd_topk, layer_acts_topk, inner_acts_topk = spd_model(
        input_array, topk_mask=topk_mask
    )
    assert len(inner_acts_topk) == spd_model.n_param_matrices
    attribution_scores = attribution_scores.cpu().detach()
    return SPDoutputs(
        target_model_output=model_output_hardcoded,
        spd_model_output=model_output_spd,
        spd_topk_model_output=model_output_spd_topk,
        layer_acts=layer_acts,
        topk_layer_acts=layer_acts_topk,
        inner_acts=inner_acts,
        topk_inner_acts=inner_acts_topk,
        attribution_scores=attribution_scores,
        topk_mask=topk_mask,
    )


=======
>>>>>>> 9980f2e8
def plot_model_functions(
    spd_model: PiecewiseFunctionSPDTransformer | PiecewiseFunctionSPDFullRankTransformer,
    target_model: PiecewiseFunctionTransformer | None,
    full_rank: bool,
<<<<<<< HEAD
    attribution_type: Literal["gradient", "ablation", "activation"],
=======
    attribution_type: Literal["gradient", "ablation"],
>>>>>>> 9980f2e8
    device: str,
    start: float,
    stop: float,
    print_info: bool = False,
    distil_from_target: bool = False,
) -> dict[str, plt.Figure]:
    fig, axes = plt.subplots(nrows=3, figsize=(12, 12), constrained_layout=True)
    assert isinstance(axes, np.ndarray)
    [ax, ax_attrib, ax_inner] = axes
    # For these tests we run with unusual data where there's always 1 control bit active, which
    # might differ from training. Thus we manually set topk to 1. Note that this should work for
    # both, batch and non-batch topk.
    topk = 1
    # Disable batch_topk to rule out errors caused by batch -- non-batch is an easier task for SPD
    # in the toy setting used for plots.
    batch_topk = False
    fig.suptitle(
        f"Model outputs for each control bit. (Plot with topk={topk} & batch_topk={batch_topk}.\n"
        "This should differ from the training settings, topk>=1 ought to work for plotting.)"
    )
    # Get model outputs for simple example data. Create input array with 10_000 rows, 1000
    # rows for each function. Set the 0th column to be linspace(0, 5, 1000) repeated. Set the
    # control bits to [0,1,0,0,...] for the first 1000 rows, [0,0,1,0,...] for the next 1000 rows,
    # etc.
    n_samples = 1000
    n_functions = spd_model.num_functions
    # Set the control bits
    input_array = torch.eye(spd_model.n_inputs)[-n_functions:, :]
    input_array = input_array.repeat_interleave(n_samples, dim=0)
    input_array = input_array.to(device)
    # Set the 0th input to x_space
    x_space = torch.linspace(start, stop, n_samples)
    input_array[:, 0] = x_space.repeat(n_functions)

    spd_outputs = run_spd_forward_pass(
        spd_model=spd_model,
        target_model=target_model,
        input_array=input_array,
        full_rank=full_rank,
<<<<<<< HEAD
        attribution_type=attribution_type,
=======
        ablation_attributions=attribution_type == "ablation",
>>>>>>> 9980f2e8
        batch_topk=batch_topk,
        topk=topk,
        distil_from_target=distil_from_target,
    )
    model_output_hardcoded = spd_outputs.target_model_output
    model_output_spd = spd_outputs.spd_model_output
    out_topk = spd_outputs.spd_topk_model_output
    inner_acts = spd_outputs.inner_acts
    attribution_scores = spd_outputs.attribution_scores
    topk_mask = spd_outputs.topk_mask

    if print_info:
        # Check if, ever, there are cases where the control bit is 1 but the topk_mask is False.
        # We check this by calculating whether topk_mask is True OR control bit is 0.
        control_bits = input_array[:, 1:].cpu().detach().numpy()
        topk_mask = topk_mask.cpu().detach().numpy()
        topk_mask_control_bits = topk_mask | (control_bits == 0)
        print(
            f"How often is topk_mask True or control_bits == 0: {topk_mask_control_bits.mean():.3%}"
        )
        if model_output_hardcoded is not None:
            # Calculate recon loss
            topk_recon_loss = calc_recon_mse(
                out_topk, model_output_hardcoded, has_instance_dim=False
            )
            print(f"Topk recon loss: {topk_recon_loss:.4f}")

    # Convert stuff to numpy
    model_output_spd = model_output_spd[:, 0].cpu().detach().numpy()
    if model_output_hardcoded is not None:
        model_output_hardcoded = model_output_hardcoded[:, 0].cpu().detach().numpy()
    out_topk = out_topk.cpu().detach().numpy()
    input_xs = input_array[:, 0].cpu().detach().numpy()

    # Plot for every k
    tab20b_colors = plt.get_cmap("tab20b").colors  # type: ignore
    tab20c_colors = plt.get_cmap("tab20c").colors  # type: ignore
    colors = [*tab20b_colors, *tab20c_colors]
    # cb stands for control bit which is active there; this differs from k due to permutation
    for cb in range(n_functions):
        color0 = colors[(4 * cb + 0) % len(colors)]
        color1 = colors[(4 * cb + 1) % len(colors)]
        color2 = colors[(4 * cb + 2) % len(colors)]
        color3 = colors[(4 * cb + 3) % len(colors)]
        s = slice(cb * n_samples, (cb + 1) * n_samples)
        ax.plot(input_xs[s], out_topk[s], ls="--", color=color0)
        if model_output_hardcoded is not None:
            assert target_model is not None
            assert target_model.controlled_resnet is not None
            ax.plot(input_xs[s], model_output_hardcoded[s], label=f"cb={cb}", color=color1)
            ax.plot(
                x_space,
                target_model.controlled_resnet.functions[cb](x_space),
                ls=":",
                color=color2,
            )
        ax.plot(input_xs[s], model_output_spd[s], ls="-.", color=color3)
        k_cb = attribution_scores[s].mean(dim=0).argmax()
        for k in range(n_functions):
            # Find permutation
            if k == k_cb:
                ax_attrib.plot(
                    input_xs[s],
                    attribution_scores[s][:, k],
                    color=color0,
                    label=f"cb={cb}, k_cb={k}",
                )
                assert len(inner_acts) <= 2, "Didn't implement more than 2 SPD 'layers' yet"
                for j, layer_name in enumerate(inner_acts.keys()):
                    ls = ["-", "--"][j]
                    if not isinstance(spd_model, PiecewiseFunctionSPDFullRankTransformer):
                        ax_inner.plot(
                            input_xs[s],
                            inner_acts[layer_name].cpu().detach()[s][:, k],
                            color=color0,
                            ls=ls,
                            label=f"cb={cb}, k_cb={k}" if j == 0 else None,
                        )
            else:
                ax_attrib.plot(input_xs[s], attribution_scores[s][:, k], color=color0, alpha=0.2)
                for j, layer_name in enumerate(inner_acts.keys()):
                    ls = ["-", "--"][j]
                    if not isinstance(spd_model, PiecewiseFunctionSPDFullRankTransformer):
                        ax_inner.plot(
                            input_xs[s],
                            inner_acts[layer_name].cpu().detach()[s][:, k],
                            color="k",
                            ls=ls,
                            lw=0.2,
                        )
    ax_inner.plot([], [], color=colors[0], label="W_in", ls="-")
    ax_inner.plot([], [], color=colors[0], label="W_out", ls="--")
    ax_inner.plot([], [], color="k", label="k!=k_cb", ls="-", lw=0.2)

    # Add some additional (blue) legend lines explaining the different line styles
    ax.plot([], [], ls="--", color=colors[0], label="spd model topk")
    if model_output_hardcoded is not None:
        ax.plot([], [], ls="-", color=colors[1], label="target model")
        ax.plot([], [], ls=":", color=colors[2], label="true function")
    ax.plot([], [], ls="-.", color=colors[3], label="spd model")
    ax.legend(ncol=3)
    ax_attrib.legend(ncol=3)
    ax_attrib.set_yscale("log")
    ax_attrib.set_ylabel("attribution_scores (log)")
    ax_attrib.set_xlabel("x (model input dim 0)")
    ax_attrib.set_title(
        "Attributions of each subnetwork for every control bit case (k=k_cb in bold)"
    )
    ax_inner.legend(ncol=3)
    ax_inner.set_ylabel("inner acts (symlog)")
    ax_inner.set_title("'inner acts', coloured for the top subnetwork, black for the others")
    ax_inner.set_xlabel("x (model input dim 0)")
    ax.set_xlabel("x (model input dim 0)")
    ax.set_ylabel("f(x) (model output dim 0)")
    return {"model_functions": fig}


<<<<<<< HEAD
def plot_subnetwork_correlations(
    dataloader: BatchedDataLoader[tuple[Float[Tensor, " n_inputs"], Float[Tensor, ""]]],
    spd_model: PiecewiseFunctionSPDTransformer | PiecewiseFunctionSPDFullRankTransformer,
    config: Config,
    device: str,
    n_forward_passes: int = 100,
) -> dict[str, plt.Figure]:
    topk_masks = []
    for batch, _ in dataloader:
        batch = batch.to(device=device)
        assert config.topk is not None
        spd_outputs = run_spd_forward_pass(
            spd_model=spd_model,
            target_model=None,
            input_array=batch,
            full_rank=config.full_rank,
            attribution_type=config.attribution_type,
            batch_topk=config.batch_topk,
            topk=config.topk,
            distil_from_target=config.distil_from_target,
        )
        topk_masks.append(spd_outputs.topk_mask)
        if len(topk_masks) > n_forward_passes:
            break
    topk_masks = torch.cat(topk_masks).float()
    # Calculate correlation matrix
    corr_matrix = torch.corrcoef(topk_masks.T).cpu()
    fig, ax = plt.subplots(figsize=(5, 5), constrained_layout=True)
    im = ax.matshow(corr_matrix)
    ax.xaxis.set_ticks_position("bottom")
    for i in range(corr_matrix.shape[0]):
        for j in range(corr_matrix.shape[1]):
            ax.text(
                j,
                i,
                f"{corr_matrix[i, j]:.2f}",
                ha="center",
                va="center",
                color="#EE7777",
                fontsize=8,
            )
    divider = make_axes_locatable(plt.gca())
    cax = divider.append_axes("right", size="5%", pad=0.1)
    plt.colorbar(im, cax=cax)
    ax.set_title("Subnetwork Correlation Matrix")
    ax.set_xlabel("Subnetwork")
    ax.set_ylabel("Subnetwork")
    return {"subnetwork_correlation_matrix": fig}


=======
>>>>>>> 9980f2e8
def plot_single_network(ax: plt.Axes, weights: list[dict[str, Float[Tensor, "i j"]]]) -> None:
    n_layers = len(weights)
    d_embed = weights[0]["W_in"].shape[0]
    d_mlp = weights[0]["W_in"].shape[1]
    assert all(W["W_in"].shape == (d_embed, d_mlp) for W in weights)
    assert all(W["W_out"].shape == (d_mlp, d_embed) for W in weights)

    # Define node positions
    x_embed = np.linspace(0.05, 0.45, d_embed)
    x_mlp = np.linspace(0.55, 0.95, d_mlp)

    # Plot nodes
    for lay in range(n_layers + 1):
        ax.scatter(x_embed, [2 * lay] * d_embed, s=100, color="grey", edgecolors="k", zorder=3)
    for lay in range(n_layers):
        ax.scatter(x_mlp, [2 * lay + 1] * d_mlp, s=100, color="grey", edgecolors="k", zorder=3)

    # Plot edges
    cmap = plt.get_cmap("RdBu")
    for lay in range(n_layers):
        # Normalize weights
        W_in_norm = weights[lay]["W_in"] / weights[lay]["W_in"].abs().max()
        W_out_norm = weights[lay]["W_out"] / weights[lay]["W_out"].abs().max()
        for i in range(d_embed):
            for j in range(d_mlp):
                weight = W_in_norm[i, j].item()
                color = cmap(0.5 * (weight + 1))
                ax.plot(
                    [x_embed[i], x_mlp[j]],
                    [2 * lay + 2, 2 * lay + 1],
                    color=color,
                    linewidth=abs(weight),
                )
                weight = W_out_norm[j, i].item()
                color = cmap(0.5 * (weight + 1))
                ax.plot(
                    [x_mlp[j], x_embed[i]],
                    [2 * lay + 1, 2 * lay],
                    color=color,
                    linewidth=abs(weight),
                )
    # Draw residual steam
    for i in range(d_embed):
        ax.plot([x_embed[i], x_embed[i]], [0, 2 * n_layers], color="grey", linewidth=0.5, zorder=-1)
    ax.add_patch(
        plt.Rectangle(
            (0.05, 0.05),
            0.45,
            0.9,
            fill=True,
            color="grey",
            alpha=0.25,
            transform=ax.transAxes,
            zorder=-2,
        )
    )
    # Draw MLP branching off
    y1 = np.linspace(0, 2 * n_layers, 100)
    x1a = (1 + np.cos((y1 + 1) * 2 * np.pi / n_layers)) / 4 - 0.00
    x1b = (1 + np.cos((y1 + 1) * 2 * np.pi / n_layers)) / 4 + 0.50
    ax.fill_betweenx(y1, x1a, x1b, color="tan", alpha=0.5, zorder=-1)
    # Turn off axes
    ax.axis("off")


def plot_piecewise_network(
    model: PiecewiseFunctionSPDTransformer | PiecewiseFunctionSPDFullRankTransformer,
) -> dict[str, plt.Figure]:
    n_components = model.k
    mlps: torch.nn.ModuleList = model.mlps
    n_layers = len(mlps)

    W_ins = [get_weight_matrix(mlps[lay].linear1) for lay in range(n_layers)]
    W_outs = [get_weight_matrix(mlps[lay].linear2) for lay in range(n_layers)]
    subnetworks = {}
    subnetworks[-1] = []
    for lay in range(n_layers):
        subnetworks[-1].append({"W_in": W_ins[lay].sum(0), "W_out": W_outs[lay].sum(0)})

    for k in range(n_components):
        subnetworks[k] = []
        for lay in range(n_layers):
            subnetworks[k].append({"W_in": W_ins[lay][k], "W_out": W_outs[lay][k]})

    fig, axs = plt.subplots(
        1,
        n_components + 1,
        figsize=(2.5 * (n_components + 1), 2.5 * n_layers),
        constrained_layout=True,
    )
    axs = np.array(axs)
    for i, k in enumerate(np.arange(-1, n_components)):
        axs[i].set_title(f"Subnet {k}")
        plot_single_network(axs[i], subnetworks[k])
    axs[0].set_title("Full model")
    axs[0].text(0.275, 0.01, "Outputs", ha="center", va="center", transform=axs[0].transAxes)
    axs[0].text(0.275, 0.985, "Inputs", ha="center", va="center", transform=axs[0].transAxes)
    for lay in range(n_layers):
        axs[0].text(1, 2 * lay + 1, "MLP", ha="left", va="center")
    return {"subnetworks_graph_plots": fig}<|MERGE_RESOLUTION|>--- conflicted
+++ resolved
@@ -1,9 +1,5 @@
 from pathlib import Path
-<<<<<<< HEAD
-from typing import Literal, NamedTuple
-=======
 from typing import Literal
->>>>>>> 9980f2e8
 
 import einops
 import matplotlib.pyplot as plt
@@ -26,16 +22,8 @@
     calc_recon_mse,
 )
 from spd.utils import (
-<<<<<<< HEAD
-    BatchedDataLoader,
-    calc_ablation_attributions,
-    calc_grad_attributions_full_rank,
     calc_grad_attributions_rank_one,
-    calc_topk_mask,
-=======
-    calc_attributions_rank_one,
     run_spd_forward_pass,
->>>>>>> 9980f2e8
 )
 
 
@@ -263,94 +251,11 @@
     return {"attrib_scores": fig_a, **{f"matrices_layer{n}": fig for n, fig in enumerate(figs)}}
 
 
-<<<<<<< HEAD
-class SPDoutputs(NamedTuple):
-    target_model_output: torch.Tensor | None
-    spd_model_output: torch.Tensor
-    spd_topk_model_output: torch.Tensor
-    layer_acts: dict[str, torch.Tensor]
-    topk_layer_acts: dict[str, torch.Tensor]
-    inner_acts: dict[str, torch.Tensor]
-    topk_inner_acts: dict[str, torch.Tensor]
-    attribution_scores: torch.Tensor
-    topk_mask: torch.Tensor
-
-
-def run_spd_forward_pass(
-    spd_model: PiecewiseFunctionSPDTransformer | PiecewiseFunctionSPDFullRankTransformer,
-    target_model: PiecewiseFunctionTransformer | None,
-    input_array: torch.Tensor,
-    full_rank: bool,
-    attribution_type: Literal["gradient", "ablation", "activation"],
-    batch_topk: bool,
-    topk: float,
-    distil_from_target: bool,
-) -> SPDoutputs:
-    # non-SPD model, and SPD-model non-topk forward pass
-    if target_model is not None:
-        model_output_hardcoded, _, _ = target_model(input_array)
-    else:
-        model_output_hardcoded = None
-
-    model_output_spd, layer_acts, inner_acts = spd_model(input_array)
-
-    if attribution_type == "ablation":
-        attribution_scores = calc_ablation_attributions(
-            model=spd_model, batch=input_array, out=model_output_spd
-        )
-    elif attribution_type == "gradient":
-        if full_rank:
-            attribution_scores = calc_grad_attributions_full_rank(
-                out=model_output_spd,
-                inner_acts=inner_acts,
-                layer_acts=layer_acts,
-            )
-        else:
-            attribution_scores = calc_grad_attributions_rank_one(
-                out=model_output_spd, inner_acts_vals=list(inner_acts.values())
-            )
-    else:
-        raise ValueError(f"Invalid attribution type for run_spd_forward_pass: {attribution_type}")
-
-    # We always assume the final subnetwork is the one we want to distil
-    topk_attrs = attribution_scores[..., :-1] if distil_from_target else attribution_scores
-    topk_mask = calc_topk_mask(topk_attrs, topk, batch_topk=batch_topk)
-    if distil_from_target:
-        # Add back the final subnetwork index to the topk mask and set it to True
-        last_subnet_mask = torch.ones(
-            (*topk_mask.shape[:-1], 1), dtype=torch.bool, device=attribution_scores.device
-        )
-        topk_mask = torch.cat((topk_mask, last_subnet_mask), dim=-1)
-
-    model_output_spd_topk, layer_acts_topk, inner_acts_topk = spd_model(
-        input_array, topk_mask=topk_mask
-    )
-    assert len(inner_acts_topk) == spd_model.n_param_matrices
-    attribution_scores = attribution_scores.cpu().detach()
-    return SPDoutputs(
-        target_model_output=model_output_hardcoded,
-        spd_model_output=model_output_spd,
-        spd_topk_model_output=model_output_spd_topk,
-        layer_acts=layer_acts,
-        topk_layer_acts=layer_acts_topk,
-        inner_acts=inner_acts,
-        topk_inner_acts=inner_acts_topk,
-        attribution_scores=attribution_scores,
-        topk_mask=topk_mask,
-    )
-
-
-=======
->>>>>>> 9980f2e8
 def plot_model_functions(
     spd_model: PiecewiseFunctionSPDTransformer | PiecewiseFunctionSPDFullRankTransformer,
     target_model: PiecewiseFunctionTransformer | None,
     full_rank: bool,
-<<<<<<< HEAD
     attribution_type: Literal["gradient", "ablation", "activation"],
-=======
-    attribution_type: Literal["gradient", "ablation"],
->>>>>>> 9980f2e8
     device: str,
     start: float,
     stop: float,
@@ -390,11 +295,7 @@
         target_model=target_model,
         input_array=input_array,
         full_rank=full_rank,
-<<<<<<< HEAD
         attribution_type=attribution_type,
-=======
-        ablation_attributions=attribution_type == "ablation",
->>>>>>> 9980f2e8
         batch_topk=batch_topk,
         topk=topk,
         distil_from_target=distil_from_target,
@@ -512,59 +413,6 @@
     return {"model_functions": fig}
 
 
-<<<<<<< HEAD
-def plot_subnetwork_correlations(
-    dataloader: BatchedDataLoader[tuple[Float[Tensor, " n_inputs"], Float[Tensor, ""]]],
-    spd_model: PiecewiseFunctionSPDTransformer | PiecewiseFunctionSPDFullRankTransformer,
-    config: Config,
-    device: str,
-    n_forward_passes: int = 100,
-) -> dict[str, plt.Figure]:
-    topk_masks = []
-    for batch, _ in dataloader:
-        batch = batch.to(device=device)
-        assert config.topk is not None
-        spd_outputs = run_spd_forward_pass(
-            spd_model=spd_model,
-            target_model=None,
-            input_array=batch,
-            full_rank=config.full_rank,
-            attribution_type=config.attribution_type,
-            batch_topk=config.batch_topk,
-            topk=config.topk,
-            distil_from_target=config.distil_from_target,
-        )
-        topk_masks.append(spd_outputs.topk_mask)
-        if len(topk_masks) > n_forward_passes:
-            break
-    topk_masks = torch.cat(topk_masks).float()
-    # Calculate correlation matrix
-    corr_matrix = torch.corrcoef(topk_masks.T).cpu()
-    fig, ax = plt.subplots(figsize=(5, 5), constrained_layout=True)
-    im = ax.matshow(corr_matrix)
-    ax.xaxis.set_ticks_position("bottom")
-    for i in range(corr_matrix.shape[0]):
-        for j in range(corr_matrix.shape[1]):
-            ax.text(
-                j,
-                i,
-                f"{corr_matrix[i, j]:.2f}",
-                ha="center",
-                va="center",
-                color="#EE7777",
-                fontsize=8,
-            )
-    divider = make_axes_locatable(plt.gca())
-    cax = divider.append_axes("right", size="5%", pad=0.1)
-    plt.colorbar(im, cax=cax)
-    ax.set_title("Subnetwork Correlation Matrix")
-    ax.set_xlabel("Subnetwork")
-    ax.set_ylabel("Subnetwork")
-    return {"subnetwork_correlation_matrix": fig}
-
-
-=======
->>>>>>> 9980f2e8
 def plot_single_network(ax: plt.Axes, weights: list[dict[str, Float[Tensor, "i j"]]]) -> None:
     n_layers = len(weights)
     d_embed = weights[0]["W_in"].shape[0]
