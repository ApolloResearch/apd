"""Residual Linear decomposition script."""

import json
from functools import partial
from pathlib import Path
from typing import Any

import fire
import matplotlib.pyplot as plt
import numpy as np
import torch
import wandb
import yaml
from jaxtyping import Float
from matplotlib.colors import CenteredNorm
from torch import Tensor
from tqdm import tqdm

# from spd.experiments.linear.plotting import plot_multiple_subnetwork_params
from spd.experiments.resid_linear.models import (
    ResidualLinearModel,
    ResidualLinearSPDFullRankModel,
    ResidualLinearSPDRankPenaltyModel,
)
from spd.experiments.resid_linear.resid_linear_dataset import (
    ResidualLinearDataset,
)
from spd.log import logger
from spd.plotting import (
    plot_subnetwork_attributions_statistics,
    plot_subnetwork_correlations,
)
from spd.run_spd import Config, ResidualLinearConfig, get_common_run_name_suffix, optimize
from spd.utils import (
    DatasetGeneratedDataLoader,
    collect_subnetwork_attributions,
    init_wandb,
    load_config,
    save_config_to_wandb,
    set_seed,
)

wandb.require("core")


def get_run_name(config: Config, n_features: int, n_layers: int, d_resid: int, d_mlp: int) -> str:
    """Generate a run name based on the config."""
    run_suffix = ""
    if config.wandb_run_name:
        run_suffix = config.wandb_run_name
    else:
        run_suffix = get_common_run_name_suffix(config)
        run_suffix += f"ft{n_features}_lay{n_layers}_resid{d_resid}_mlp{d_mlp}"
    return config.wandb_run_name_prefix + run_suffix


def plot_subnetwork_attributions(
    attribution_scores: Float[Tensor, "batch k"],
    out_dir: Path | None,
    step: int | None,
<<<<<<< HEAD
) -> dict[str, plt.Figure]:
=======
) -> plt.Figure:
>>>>>>> 0e514436
    """Plot subnetwork attributions."""
    fig, ax = plt.subplots(figsize=(5, 5), constrained_layout=True)
    im = ax.matshow(attribution_scores.detach().cpu().numpy(), aspect="auto", cmap="Reds")
    ax.set_xlabel("Subnetwork Index")
    ax.set_ylabel("Batch Index")
    ax.set_title("Subnetwork Attributions")

    # Annotate each cell with the numeric value
    for i in range(attribution_scores.shape[0]):
        for j in range(attribution_scores.shape[1]):
            ax.text(
                j,
                i,
                f"{attribution_scores[i, j]:.2f}",
                ha="center",
                va="center",
                color="black",
                fontsize=10,
            )
    plt.colorbar(im)
    if out_dir:
        filename = (
            f"subnetwork_attributions_s{step}.png"
            if step is not None
            else "subnetwork_attributions.png"
        )
        fig.savefig(out_dir / filename, dpi=200)
<<<<<<< HEAD
    return {"subnetwork_attributions": fig}
=======
    return fig


def plot_multiple_subnetwork_params(
    model: ResidualLinearSPDFullRankModel | ResidualLinearSPDRankPenaltyModel,
    out_dir: Path | None,
    step: int | None = None,
) -> plt.Figure:
    """Plot each subnetwork parameter matrix."""
    all_params = model.all_subnetwork_params()
    # Each param (of which there are n_layers): [k, n_features, n_features]
    n_params = len(all_params)
    param_names = list(all_params.keys())

    weight_param = [param for param_name, param in all_params.items() if "weight" in param_name][0]
    k, dim1, dim2 = weight_param.shape

    # Find global min and max for normalization
    all_values = []
    for param_name in param_names:
        param_values = all_params[param_name].detach().cpu().numpy()
        all_values.append(param_values)
    all_values_concat = np.concatenate([v.flatten() for v in all_values])
    vmax = np.abs(all_values_concat).max()
    norm = CenteredNorm(vcenter=0, halfrange=vmax)

    fig, axs = plt.subplots(
        n_params,
        k,
        figsize=(2 * k, 1 * n_params),
        constrained_layout=True,
    )
    axs = np.array(axs)

    for param_idx in range(n_params):
        param_name = param_names[param_idx]
        for subnet_idx in range(k):
            col_idx = subnet_idx
            row_idx = param_idx

            ax = axs[row_idx, col_idx]  # type: ignore
            param = all_params[param_name][subnet_idx].detach().cpu().numpy()
            # If it's a bias with a single dimension, unsqueeze it
            if param.ndim == 1:
                param = param[:, None]

            # Set aspect ratio based on parameter dimensions
            height, width = param.shape
            aspect = width / height

            im = ax.matshow(param, cmap="RdBu", norm=norm, aspect=aspect)
            ax.set_xticks([])
            ax.set_yticks([])

            if col_idx == 0:
                ax.set_ylabel(param_name, rotation=0, ha="right", va="center")

            if row_idx == n_params - 1:
                ax.set_xlabel(f"Subnet {subnet_idx}", rotation=0, ha="center", va="top")

    # Add colorbar
    fig.colorbar(im, ax=axs.ravel().tolist(), location="right")  # type: ignore

    title_text = "Subnet Parameters"
    if step is not None:
        title_text += f" (Step {step})"
    fig.suptitle(title_text)
    if out_dir:
        fig.savefig(out_dir / f"subnetwork_params_s{step}.png", dpi=200)
    return fig
>>>>>>> 0e514436


def plot_multiple_subnetwork_params(
    model: ResidualLinearSPDFullRankModel | ResidualLinearSPDRankPenaltyModel,
    out_dir: Path | None,
    step: int | None = None,
) -> dict[str, plt.Figure]:
    """Plot each subnetwork parameter matrix."""
    all_params = model.all_subnetwork_params()
    # Each param (of which there are n_layers): [k, n_features, n_features]
    n_params = len(all_params)
    param_names = list(all_params.keys())

    weight_param = [param for param_name, param in all_params.items() if "weight" in param_name][0]
    k, dim1, dim2 = weight_param.shape

    # Find global min and max for normalization
    all_values = []
    for param_name in param_names:
        param_values = all_params[param_name].detach().cpu().numpy()
        all_values.append(param_values)
    all_values_concat = np.concatenate([v.flatten() for v in all_values])
    vmax = np.abs(all_values_concat).max()
    norm = CenteredNorm(vcenter=0, halfrange=vmax)

    fig, axs = plt.subplots(
        n_params,
        k,
        figsize=(2 * k, 1 * n_params),
        constrained_layout=True,
    )
    axs = np.array(axs)

    for param_idx in range(n_params):
        param_name = param_names[param_idx]
        for subnet_idx in range(k):
            col_idx = subnet_idx
            row_idx = param_idx

            ax = axs[row_idx, col_idx]  # type: ignore
            param = all_params[param_name][subnet_idx].detach().cpu().numpy()
            # If it's a bias with a single dimension, unsqueeze it
            if param.ndim == 1:
                param = param[:, None]

            # Set aspect ratio based on parameter dimensions
            height, width = param.shape
            aspect = width / height

            im = ax.matshow(param, cmap="RdBu", norm=norm, aspect=aspect)
            ax.set_xticks([])
            ax.set_yticks([])

            if col_idx == 0:
                ax.set_ylabel(param_name, rotation=0, ha="right", va="center")

            if row_idx == n_params - 1:
                ax.set_xlabel(f"Subnet {subnet_idx}", rotation=0, ha="center", va="top")

    # Add colorbar
    fig.colorbar(im, ax=axs.ravel().tolist(), location="right")  # type: ignore

    title_text = "Subnet Parameters"
    if step is not None:
        title_text += f" (Step {step})"
    fig.suptitle(title_text)
    if out_dir:
        fig.savefig(out_dir / f"subnetwork_params_s{step}.png", dpi=200)
    return {"subnetwork_params": fig}


def resid_linear_plot_results_fn(
    model: ResidualLinearSPDFullRankModel,
    step: int | None,
    out_dir: Path | None,
    device: str,
    config: Config,
    topk_mask: Float[Tensor, " batch_size k"] | None,
    dataloader: DatasetGeneratedDataLoader[
        tuple[Float[Tensor, "batch n_features"], Float[Tensor, "batch d_embed"]]
    ]
    | None = None,
    **_,
) -> dict[str, plt.Figure]:
    assert isinstance(config.task_config, ResidualLinearConfig)
    fig_dict = {}

    assert config.spd_type in ("full_rank", "rank_penalty")
<<<<<<< HEAD
    attribution_scores = _collect_subnetwork_attributions(model, device, full_rank=True)
    fig_dict_attributions = plot_subnetwork_attributions(attribution_scores, out_dir, step)
    fig_dict.update(fig_dict_attributions)
=======
    attribution_scores = collect_subnetwork_attributions(model, device, spd_type=config.spd_type)
    fig_dict["subnetwork_attributions"] = plot_subnetwork_attributions(
        attribution_scores, out_dir, step
    )
>>>>>>> 0e514436

    if config.topk is not None:
        if dataloader is not None and config.task_config.k > 1:
            fig_dict_correlations = plot_subnetwork_correlations(
                dataloader=dataloader,
                spd_model=model,
                config=config,
                device=device,
            )
            fig_dict.update(fig_dict_correlations)

        assert topk_mask is not None
        fig_dict_attributions = plot_subnetwork_attributions_statistics(topk_mask=topk_mask)
        fig_dict.update(fig_dict_attributions)

<<<<<<< HEAD
    fig_dict_params = plot_multiple_subnetwork_params(model=model, out_dir=out_dir, step=step)
    fig_dict.update(fig_dict_params)
=======
    fig_dict["subnetwork_params"] = plot_multiple_subnetwork_params(
        model=model, out_dir=out_dir, step=step
    )
>>>>>>> 0e514436

    # Save plots to files
    if out_dir:
        for k, v in fig_dict.items():
            out_file = out_dir / f"{k}_s{step}.png"
            v.savefig(out_file, dpi=200)
            tqdm.write(f"Saved plot to {out_file}")
    return fig_dict


def save_target_model_info(
    save_to_wandb: bool,
    out_dir: Path,
    target_model: ResidualLinearModel,
    target_model_config_dict: dict[str, Any],
    label_coeffs: list[float],
) -> None:
    torch.save(target_model.state_dict(), out_dir / "target_model.pth")

    with open(out_dir / "target_model_config.yaml", "w") as f:
        yaml.dump(target_model_config_dict, f, indent=2)

    with open(out_dir / "label_coeffs.json", "w") as f:
        json.dump(label_coeffs, f, indent=2)

    if save_to_wandb:
        wandb.save(str(out_dir / "target_model.pth"), base_path=out_dir)
        wandb.save(str(out_dir / "target_model_config.yaml"), base_path=out_dir)
        wandb.save(str(out_dir / "label_coeffs.json"), base_path=out_dir)


def main(
    config_path_or_obj: Path | str | Config, sweep_config_path: Path | str | None = None
) -> None:
    config = load_config(config_path_or_obj, config_model=Config)

    if config.wandb_project:
        config = init_wandb(config, config.wandb_project, sweep_config_path)
        save_config_to_wandb(config)

    set_seed(config.seed)
    logger.info(config)

    device = "cuda" if torch.cuda.is_available() else "cpu"
    print(f"Using device: {device}")
    assert isinstance(config.task_config, ResidualLinearConfig)

    target_model, target_model_config, label_coeffs = ResidualLinearModel.from_pretrained(
        config.task_config.pretrained_model_path
    )
    target_model = target_model.to(device)

    run_name = get_run_name(
        config,
        n_features=target_model.n_features,
        n_layers=target_model.n_layers,
        d_resid=target_model.d_embed,
        d_mlp=target_model.d_mlp,
    )
    if config.wandb_project:
        assert wandb.run, "wandb.run must be initialized before training"
        wandb.run.name = run_name
    out_dir = Path(__file__).parent / "out" / run_name
    out_dir.mkdir(parents=True, exist_ok=True)

    # Save config
    with open(out_dir / "final_config.yaml", "w") as f:
        yaml.dump(config.model_dump(mode="json"), f, indent=2)

    save_target_model_info(
        save_to_wandb=config.wandb_project is not None,
        out_dir=out_dir,
        target_model=target_model,
        target_model_config_dict=target_model_config,
        label_coeffs=label_coeffs,
    )

    # Create the SPD model
    if config.spd_type == "full_rank":
        model = ResidualLinearSPDFullRankModel(
            n_features=target_model.n_features,
            d_embed=target_model.d_embed,
            d_mlp=target_model.d_mlp,
            n_layers=target_model.n_layers,
            k=config.task_config.k,
            init_scale=config.task_config.init_scale,
        ).to(device)
    elif config.spd_type == "rank_penalty":
        model = ResidualLinearSPDRankPenaltyModel(
            n_features=target_model.n_features,
            d_embed=target_model.d_embed,
            d_mlp=target_model.d_mlp,
            n_layers=target_model.n_layers,
            k=config.task_config.k,
            init_scale=config.task_config.init_scale,
        ).to(device)
    else:
        raise ValueError(f"Unknown spd_type: {config.spd_type}")

    # Use the target_model's embedding matrix and don't train it further
    model.W_E.data[:, :] = target_model.W_E.data.detach().clone()
    model.W_E.requires_grad = False

    param_map = {}
    for i in range(target_model.n_layers):
        # Map from pretrained model's `all_decomposable_params` to the SPD models'
        # `all_subnetwork_params_summed`.
        param_map[f"layers.{i}.input_layer.weight"] = f"layers.{i}.input_layer.weight"
        param_map[f"layers.{i}.input_layer.bias"] = f"layers.{i}.input_layer.bias"
        param_map[f"layers.{i}.output_layer.weight"] = f"layers.{i}.output_layer.weight"
        param_map[f"layers.{i}.output_layer.bias"] = f"layers.{i}.output_layer.bias"

    dataset = ResidualLinearDataset(
        embed_matrix=model.W_E,
        n_features=model.n_features,
        feature_probability=config.task_config.feature_probability,
        device=device,
        label_coeffs=label_coeffs,
        data_generation_type=config.task_config.data_generation_type,
    )

    dataloader = DatasetGeneratedDataLoader(dataset, batch_size=config.batch_size, shuffle=False)

    plot_results_fn = partial(resid_linear_plot_results_fn, dataloader=dataloader)
    optimize(
        model=model,
        config=config,
        device=device,
        dataloader=dataloader,
        pretrained_model=target_model,
        param_map=param_map,
        out_dir=out_dir,
        plot_results_fn=plot_results_fn,
    )

    if config.wandb_project:
        wandb.finish()


if __name__ == "__main__":
    fire.Fire(main)<|MERGE_RESOLUTION|>--- conflicted
+++ resolved
@@ -16,7 +16,6 @@
 from torch import Tensor
 from tqdm import tqdm
 
-# from spd.experiments.linear.plotting import plot_multiple_subnetwork_params
 from spd.experiments.resid_linear.models import (
     ResidualLinearModel,
     ResidualLinearSPDFullRankModel,
@@ -58,11 +57,7 @@
     attribution_scores: Float[Tensor, "batch k"],
     out_dir: Path | None,
     step: int | None,
-<<<<<<< HEAD
-) -> dict[str, plt.Figure]:
-=======
 ) -> plt.Figure:
->>>>>>> 0e514436
     """Plot subnetwork attributions."""
     fig, ax = plt.subplots(figsize=(5, 5), constrained_layout=True)
     im = ax.matshow(attribution_scores.detach().cpu().numpy(), aspect="auto", cmap="Reds")
@@ -90,9 +85,6 @@
             else "subnetwork_attributions.png"
         )
         fig.savefig(out_dir / filename, dpi=200)
-<<<<<<< HEAD
-    return {"subnetwork_attributions": fig}
-=======
     return fig
 
 
@@ -163,76 +155,6 @@
     if out_dir:
         fig.savefig(out_dir / f"subnetwork_params_s{step}.png", dpi=200)
     return fig
->>>>>>> 0e514436
-
-
-def plot_multiple_subnetwork_params(
-    model: ResidualLinearSPDFullRankModel | ResidualLinearSPDRankPenaltyModel,
-    out_dir: Path | None,
-    step: int | None = None,
-) -> dict[str, plt.Figure]:
-    """Plot each subnetwork parameter matrix."""
-    all_params = model.all_subnetwork_params()
-    # Each param (of which there are n_layers): [k, n_features, n_features]
-    n_params = len(all_params)
-    param_names = list(all_params.keys())
-
-    weight_param = [param for param_name, param in all_params.items() if "weight" in param_name][0]
-    k, dim1, dim2 = weight_param.shape
-
-    # Find global min and max for normalization
-    all_values = []
-    for param_name in param_names:
-        param_values = all_params[param_name].detach().cpu().numpy()
-        all_values.append(param_values)
-    all_values_concat = np.concatenate([v.flatten() for v in all_values])
-    vmax = np.abs(all_values_concat).max()
-    norm = CenteredNorm(vcenter=0, halfrange=vmax)
-
-    fig, axs = plt.subplots(
-        n_params,
-        k,
-        figsize=(2 * k, 1 * n_params),
-        constrained_layout=True,
-    )
-    axs = np.array(axs)
-
-    for param_idx in range(n_params):
-        param_name = param_names[param_idx]
-        for subnet_idx in range(k):
-            col_idx = subnet_idx
-            row_idx = param_idx
-
-            ax = axs[row_idx, col_idx]  # type: ignore
-            param = all_params[param_name][subnet_idx].detach().cpu().numpy()
-            # If it's a bias with a single dimension, unsqueeze it
-            if param.ndim == 1:
-                param = param[:, None]
-
-            # Set aspect ratio based on parameter dimensions
-            height, width = param.shape
-            aspect = width / height
-
-            im = ax.matshow(param, cmap="RdBu", norm=norm, aspect=aspect)
-            ax.set_xticks([])
-            ax.set_yticks([])
-
-            if col_idx == 0:
-                ax.set_ylabel(param_name, rotation=0, ha="right", va="center")
-
-            if row_idx == n_params - 1:
-                ax.set_xlabel(f"Subnet {subnet_idx}", rotation=0, ha="center", va="top")
-
-    # Add colorbar
-    fig.colorbar(im, ax=axs.ravel().tolist(), location="right")  # type: ignore
-
-    title_text = "Subnet Parameters"
-    if step is not None:
-        title_text += f" (Step {step})"
-    fig.suptitle(title_text)
-    if out_dir:
-        fig.savefig(out_dir / f"subnetwork_params_s{step}.png", dpi=200)
-    return {"subnetwork_params": fig}
 
 
 def resid_linear_plot_results_fn(
@@ -252,16 +174,10 @@
     fig_dict = {}
 
     assert config.spd_type in ("full_rank", "rank_penalty")
-<<<<<<< HEAD
-    attribution_scores = _collect_subnetwork_attributions(model, device, full_rank=True)
-    fig_dict_attributions = plot_subnetwork_attributions(attribution_scores, out_dir, step)
-    fig_dict.update(fig_dict_attributions)
-=======
     attribution_scores = collect_subnetwork_attributions(model, device, spd_type=config.spd_type)
     fig_dict["subnetwork_attributions"] = plot_subnetwork_attributions(
         attribution_scores, out_dir, step
     )
->>>>>>> 0e514436
 
     if config.topk is not None:
         if dataloader is not None and config.task_config.k > 1:
@@ -277,14 +193,9 @@
         fig_dict_attributions = plot_subnetwork_attributions_statistics(topk_mask=topk_mask)
         fig_dict.update(fig_dict_attributions)
 
-<<<<<<< HEAD
-    fig_dict_params = plot_multiple_subnetwork_params(model=model, out_dir=out_dir, step=step)
-    fig_dict.update(fig_dict_params)
-=======
     fig_dict["subnetwork_params"] = plot_multiple_subnetwork_params(
         model=model, out_dir=out_dir, step=step
     )
->>>>>>> 0e514436
 
     # Save plots to files
     if out_dir:
