--- conflicted
+++ resolved
@@ -47,11 +47,7 @@
     return config.wandb_run_name_prefix + run_suffix
 
 
-<<<<<<< HEAD
-def plot_permuted_A(model: TMSSPDModel, step: int, out_dir: Path, **_) -> plt.Figure:
-=======
-def plot_perumated_A(model: TMSSPDModel, step: int, out_dir: Path, **_) -> dict[str, plt.Figure]:
->>>>>>> e8651d26
+def plot_permuted_A(model: TMSSPDModel, step: int, out_dir: Path, **_) -> dict[str, plt.Figure]:
     permuted_A_T_list: list[torch.Tensor] = []
     for i in range(model.n_instances):
         permuted_matrix = permute_to_identity(model.A[i].T.abs())
