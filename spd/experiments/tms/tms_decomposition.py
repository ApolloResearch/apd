"""Run spd on a TMS model.

Note that the first instance index is fixed to the identity matrix. This is done so we can compare
the losses of the "correct" solution during training.
"""

from pathlib import Path

import fire
import matplotlib.pyplot as plt
import numpy as np
import torch
import wandb
import yaml
<<<<<<< HEAD
=======
from jaxtyping import Float
from matplotlib.colors import CenteredNorm
from torch import Tensor
>>>>>>> 876a0fdb
from tqdm import tqdm

from spd.experiments.tms.models import (
    TMSModel,
    TMSSPDFullRankModel,
    TMSSPDModel,
    TMSSPDRankPenaltyModel,
)
from spd.experiments.tms.utils import TMSDataset, plot_A_matrix
from spd.log import logger
from spd.run_spd import Config, TMSConfig, get_common_run_name_suffix, optimize
from spd.utils import (
    DatasetGeneratedDataLoader,
    collect_subnetwork_attributions,
    init_wandb,
    load_config,
    permute_to_identity,
    save_config_to_wandb,
    set_seed,
)

wandb.require("core")


def get_run_name(config: Config, task_config: TMSConfig) -> str:
    """Generate a run name based on the config."""
    if config.wandb_run_name:
        run_suffix = config.wandb_run_name
    else:
        run_suffix = get_common_run_name_suffix(config)
        run_suffix += f"ft{task_config.n_features}_"
        run_suffix += f"hid{task_config.n_hidden}"
        if task_config.handcoded:
            run_suffix += "_handcoded"
    return config.wandb_run_name_prefix + run_suffix


def plot_permuted_A(model: TMSSPDModel, step: int, out_dir: Path, **_) -> plt.Figure:
    permuted_A_T_list: list[torch.Tensor] = []
    for i in range(model.n_instances):
        permuted_matrix = permute_to_identity(model.A[i].T.abs())
        permuted_A_T_list.append(permuted_matrix)
    permuted_A_T = torch.stack(permuted_A_T_list, dim=0)

    fig = plot_A_matrix(permuted_A_T, pos_only=True)
    fig.savefig(out_dir / f"A_{step}.png")
    plt.close(fig)
    tqdm.write(f"Saved A matrix to {out_dir / f'A_{step}.png'}")
    return fig


def plot_subnetwork_attributions_multiple_instances(
    attribution_scores: Float[Tensor, "batch n_instances k"],
    out_dir: Path,
    step: int | None,
) -> plt.Figure:
    """Plot subnetwork attributions for multiple instances in a row."""
    n_instances = attribution_scores.shape[1]

    # Create a wide figure with subplots in a row
    fig, axes = plt.subplots(1, n_instances, figsize=(5 * n_instances, 5), constrained_layout=True)

    axes = np.array([axes]) if isinstance(axes, plt.Axes) else axes

    images = []
    for idx, ax in enumerate(axes):
        instance_scores = attribution_scores[:, idx, :]
        im = ax.matshow(instance_scores.detach().cpu().numpy(), aspect="auto", cmap="Reds")
        images.append(im)

        # Annotate each cell with the numeric value
        for i in range(instance_scores.shape[0]):
            for j in range(instance_scores.shape[1]):
                ax.text(
                    j,
                    i,
                    f"{instance_scores[i, j]:.2f}",
                    ha="center",
                    va="center",
                    color="black",
                    fontsize=10,
                )

        ax.set_xlabel("Subnetwork Index")
        if idx == 0:  # Only set ylabel for leftmost plot
            ax.set_ylabel("Batch Index")
        ax.set_title(f"Instance {idx}")

    # Add a single colorbar that references all plots
    norm = plt.Normalize(vmin=attribution_scores.min().item(), vmax=attribution_scores.max().item())
    for im in images:
        im.set_norm(norm)
    fig.colorbar(images[0], ax=axes)

    fig.suptitle(f"Subnetwork Attributions (Step {step})")
    filename = (
        f"subnetwork_attributions_s{step}.png"
        if step is not None
        else "subnetwork_attributions.png"
    )
    fig.savefig(out_dir / filename, dpi=300, bbox_inches="tight")
    plt.close(fig)
    tqdm.write(f"Saved subnetwork attributions to {out_dir / filename}")
    return fig


def plot_subnetwork_attributions_statistics_multiple_instances(
    topk_mask: Float[Tensor, "batch_size n_instances k"], out_dir: Path, step: int | None
) -> plt.Figure:
    """Plot a row of vertical bar charts showing active subnetworks for each instance."""
    n_instances = topk_mask.shape[1]
    fig, axes = plt.subplots(1, n_instances, figsize=(5 * n_instances, 5), constrained_layout=True)

    axes = np.array([axes]) if isinstance(axes, plt.Axes) else axes

    for instance_idx in range(n_instances):
        ax = axes[instance_idx]
        instance_mask = topk_mask[:, instance_idx]

        values = instance_mask.sum(dim=1).cpu().detach().numpy()
        bins = list(range(int(values.min().item()), int(values.max().item()) + 2))
        counts, _ = np.histogram(values, bins=bins)

        bars = ax.bar(bins[:-1], counts, align="center", width=0.8)
        ax.set_xticks(bins[:-1])
        ax.set_xticklabels([str(b) for b in bins[:-1]])
        ax.set_title(f"Instance {instance_idx}")

        if instance_idx == 0:  # Only set y-label for leftmost plot
            ax.set_ylabel("Count")
        ax.set_xlabel("Number of active subnetworks")

        # Add value annotations on top of each bar
        for bar in bars:
            height = bar.get_height()
            ax.annotate(
                f"{height}",
                xy=(bar.get_x() + bar.get_width() / 2, height),
                xytext=(0, 3),
                textcoords="offset points",
                ha="center",
                va="bottom",
            )

    fig.suptitle(f"Active subnetworks per instance (batch_size={topk_mask.shape[0]})")
    filename = (
        f"subnetwork_attributions_statistics_s{step}.png"
        if step is not None
        else "subnetwork_attributions_statistics.png"
    )
    fig.savefig(out_dir / filename, dpi=300, bbox_inches="tight")
    plt.close(fig)
    tqdm.write(f"Saved subnetwork attributions statistics to {out_dir / filename}")
    return fig


def plot_subnetwork_params(
    model: TMSSPDFullRankModel | TMSSPDModel | TMSSPDRankPenaltyModel, step: int, out_dir: Path, **_
) -> plt.Figure:
    """Plot the subnetwork parameter matrix."""
    all_params = model.all_subnetwork_params()
    if len(all_params) > 1:
        logger.warning(
            "Plotting multiple subnetwork params is currently not supported. Plotting the first."
        )
    subnet_params = all_params["W"]

    # subnet_params: [n_instances, k, n_features, n_hidden]
    n_instances, k, dim1, dim2 = subnet_params.shape

    fig, axs = plt.subplots(
        k,
        n_instances,
        figsize=(2 * n_instances, 2 * k),
        constrained_layout=True,
    )

    for i in range(n_instances):
        # Find max absolute value for this instance across all k
        instance_params = subnet_params[i].detach().cpu().numpy()  # [k, n_features, n_hidden]
        instance_max = np.abs(instance_params).max()
        for j in range(k):
            ax = axs[j, i]  # type: ignore
            param = subnet_params[i, j].detach().cpu().numpy()
            ax.matshow(param, cmap="RdBu", vmin=-instance_max, vmax=instance_max)
            ax.set_xticks([])
            ax.set_yticks([])

            if i == 0:
                ax.set_ylabel(f"k={j}", rotation=0, ha="right", va="center")
            if j == k - 1:
                ax.set_xlabel(f"Inst {i}", rotation=45, ha="right")

    fig.suptitle(f"Subnetwork Parameters (Step {step})")
    fig.savefig(out_dir / f"subnetwork_params_{step}.png", dpi=300, bbox_inches="tight")
    plt.close(fig)
    tqdm.write(f"Saved subnetwork params to {out_dir / f'subnetwork_params_{step}.png'}")
    return fig


def make_plots(
    model: TMSSPDFullRankModel | TMSSPDModel | TMSSPDRankPenaltyModel,
    step: int,
    out_dir: Path,
    device: str,
    config: Config,
    topk_mask: Float[Tensor, "batch k"] | None,
    **_,
) -> dict[str, plt.Figure]:
    plots = {}
    if isinstance(model, TMSSPDFullRankModel | TMSSPDRankPenaltyModel):
        plots["subnetwork_params"] = plot_subnetwork_params(model, step, out_dir)
    else:
        plots["A"] = plot_permuted_A(model, step, out_dir)
        plots["subnetwork_params"] = plot_subnetwork_params(model, step, out_dir)

    if config.topk is not None:
        assert topk_mask is not None
        assert isinstance(config.task_config, TMSConfig)
        attribution_scores = collect_subnetwork_attributions(
            model, device, spd_type=config.spd_type, n_instances=config.task_config.n_instances
        )
        plots["subnetwork_attributions"] = plot_subnetwork_attributions_multiple_instances(
            attribution_scores=attribution_scores, out_dir=out_dir, step=step
        )
        plots["subnetwork_attributions_statistics"] = (
            plot_subnetwork_attributions_statistics_multiple_instances(
                topk_mask=topk_mask, out_dir=out_dir, step=step
            )
        )
    return plots


def main(
    config_path_or_obj: Path | str | Config, sweep_config_path: Path | str | None = None
) -> None:
    config = load_config(config_path_or_obj, config_model=Config)
    task_config = config.task_config
    assert isinstance(task_config, TMSConfig)

    if config.wandb_project:
        config = init_wandb(config, config.wandb_project, sweep_config_path)
        save_config_to_wandb(config)
    set_seed(config.seed)
    logger.info(config)

    run_name = get_run_name(config, task_config)
    if config.wandb_project:
        assert wandb.run, "wandb.run must be initialized before training"
        wandb.run.name = run_name
    out_dir = Path(__file__).parent / "out" / run_name
    out_dir.mkdir(parents=True, exist_ok=True)

    with open(out_dir / "final_config.yaml", "w") as f:
        yaml.dump(config.model_dump(mode="json"), f, indent=2)

    device = "cuda" if torch.cuda.is_available() else "cpu"
    if config.spd_type == "full_rank":
        model = TMSSPDFullRankModel(
            n_instances=task_config.n_instances,
            n_features=task_config.n_features,
            n_hidden=task_config.n_hidden,
            k=task_config.k,
            train_bias=task_config.train_bias,
            bias_val=task_config.bias_val,
            device=device,
        )
    elif config.spd_type == "rank_one":
        model = TMSSPDModel(
            n_instances=task_config.n_instances,
            n_features=task_config.n_features,
            n_hidden=task_config.n_hidden,
            k=task_config.k,
            train_bias=task_config.train_bias,
            bias_val=task_config.bias_val,
            device=device,
        )
    elif config.spd_type == "rank_penalty":
        model = TMSSPDRankPenaltyModel(
            n_instances=task_config.n_instances,
            n_features=task_config.n_features,
            n_hidden=task_config.n_hidden,
            k=task_config.k,
            train_bias=task_config.train_bias,
            bias_val=task_config.bias_val,
            device=device,
        )
    else:
        raise ValueError(f"Unknown spd_type: {config.spd_type}")

    pretrained_model = None
    if task_config.pretrained_model_path:
        pretrained_model = TMSModel(
            n_instances=task_config.n_instances,
            n_features=task_config.n_features,
            n_hidden=task_config.n_hidden,
            device=device,
        )
        pretrained_model.load_state_dict(
            torch.load(task_config.pretrained_model_path, map_location=device)
        )
        pretrained_model.eval()
        if task_config.handcoded:
            model.set_handcoded_spd_params(pretrained_model)

    param_map = None
    if task_config.pretrained_model_path:
        # Map from pretrained model's `all_decomposable_params` to the SPD models'
        # `all_subnetwork_params_summed`.
        param_map = {"W": "W", "W_T": "W_T", "b_final": "b_final"}

    dataset = TMSDataset(
        n_instances=task_config.n_instances,
        n_features=task_config.n_features,
        feature_probability=task_config.feature_probability,
        device=device,
        data_generation_type=task_config.data_generation_type,
    )
    dataloader = DatasetGeneratedDataLoader(dataset, batch_size=config.batch_size)

    optimize(
        model=model,
        config=config,
        out_dir=out_dir,
        device=device,
        dataloader=dataloader,
        pretrained_model=pretrained_model,
        param_map=param_map,
        plot_results_fn=make_plots,
    )

    if config.wandb_project:
        wandb.finish()


if __name__ == "__main__":
    fire.Fire(main)<|MERGE_RESOLUTION|>--- conflicted
+++ resolved
@@ -12,12 +12,8 @@
 import torch
 import wandb
 import yaml
-<<<<<<< HEAD
-=======
 from jaxtyping import Float
-from matplotlib.colors import CenteredNorm
 from torch import Tensor
->>>>>>> 876a0fdb
 from tqdm import tqdm
 
 from spd.experiments.tms.models import (
