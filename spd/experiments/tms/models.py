import einops
import torch
from jaxtyping import Bool, Float
from torch import Tensor, nn
from torch.nn import functional as F

from spd.models.base import Model, SPDModel
from spd.types import RootPath
from spd.utils import remove_grad_parallel_to_subnetwork_vecs


class TMSModel(Model):
    def __init__(
        self,
        n_instances: int,
        n_features: int,
        n_hidden: int,
        device: str = "cuda",
    ):
        super().__init__()
        self.n_instances = n_instances
        self.n_features = n_features
        self.n_hidden = n_hidden
        self.W = nn.Parameter(torch.empty((n_instances, n_features, n_hidden), device=device))
        nn.init.xavier_normal_(self.W)
        self.b_final = nn.Parameter(torch.zeros((n_instances, n_features), device=device))

    def forward(self, features: torch.Tensor) -> torch.Tensor:
        # features: [..., instance, n_features]
        # W: [instance, n_features, n_hidden]
        hidden = torch.einsum("...if,ifh->...ih", features, self.W)
        out = torch.einsum("...ih,ifh->...if", hidden, self.W)
        out = out + self.b_final
        out = F.relu(out)
        return out

    def all_decomposable_params(self) -> list[Float[Tensor, "..."]]:
        """List of all parameters which will be decomposed with SPD."""
        return [self.W, einops.rearrange(self.W, "i f h -> i h f")]


class TMSSPDModel(SPDModel):
    def __init__(
        self,
        n_instances: int,
        n_features: int,
        n_hidden: int,
        k: int | None,
        bias_val: float,
        train_bias: bool,
        device: str = "cuda",
    ):
        super().__init__()
        self.n_instances = n_instances
        self.n_features = n_features
        self.n_hidden = n_hidden
        self.k = k if k is not None else n_features
        self.bias_val = bias_val
        self.train_bias = train_bias

        self.A = nn.Parameter(torch.empty((n_instances, n_features, self.k), device=device))
        self.B = nn.Parameter(torch.empty((n_instances, self.k, n_hidden), device=device))

        bias_data = torch.zeros((n_instances, n_features), device=device) + bias_val
        self.b_final = nn.Parameter(bias_data) if train_bias else bias_data

        nn.init.xavier_normal_(self.A)
        # Fix the first instance to the identity to compare losses
        assert (
            n_features == self.k
        ), "Currently only supports n_features == k if fixing first instance to identity"
        self.A.data[0] = torch.eye(n_features, device=device)
        nn.init.xavier_normal_(self.B)

        self.n_param_matrices = 2  # Two W matrices (even though they're tied)

    def all_As(self) -> list[Float[Tensor, "dim k"]]:
        # Note that A is defined as the matrix which mutliplies the activations
        # to get the inner_acts. In TMS, because we tie the W matrices, our second A matrix
        # is actually the B matrix
<<<<<<< HEAD
        A_1 = einops.rearrange(self.B, "i k h -> i h k")
        return [self.A / (self.A.norm(p=2, dim=-2, keepdim=True) + 1e-12), A_1]

    def all_Bs(self) -> list[Float[Tensor, "k dim"]]:
        B_1 = einops.rearrange(
            self.A / (self.A.norm(p=2, dim=-2, keepdim=True) + 1e-12), "i f k -> i k f"
        )
        return [self.B, B_1]
=======
        return [self.A, einops.rearrange(self.B, "i k h -> i h k")]

    def all_Bs(self) -> list[Float[Tensor, "k dim"]]:
        return [self.B, einops.rearrange(self.A, "i f k -> i k f")]
>>>>>>> ac9e6858

    def forward(
        self, features: Float[Tensor, "... i f"]
    ) -> tuple[
        Float[Tensor, "... i f"], list[Float[Tensor, "... i f"]], list[Float[Tensor, "... i k"]]
    ]:
<<<<<<< HEAD
        normed_A = self.A / (self.A.norm(p=2, dim=-2, keepdim=True) + 1e-12)
        h_0 = torch.einsum("...if,ifk->...ik", features, normed_A)
        hidden_0 = torch.einsum("...ik,ikh->...ih", h_0, self.B)
=======
        inner_act_0 = torch.einsum("...if,ifk->...ik", features, self.A)
        layer_act_0 = torch.einsum("...ik,ikh->...ih", inner_act_0, self.B)
>>>>>>> ac9e6858

        inner_act_1 = torch.einsum("...ih,ikh->...ik", layer_act_0, self.B)
        layer_act_1 = torch.einsum("...ik,ifk->...if", inner_act_1, self.A)
        pre_relu = layer_act_1 + self.b_final

        out = F.relu(pre_relu)
        # Can pass layer_act_1 or pre_relu to layer_acts[1] as they're the same for the gradient
        # operations we care about (dout/d(inner_act_1)).
        return out, [layer_act_0, layer_act_1], [inner_act_0, inner_act_1]

    def forward_topk(
        self,
        x: Float[Tensor, "... i f"],
        topk_mask: Bool[Tensor, "... n_instances k"],
    ) -> tuple[
        Float[Tensor, "... i f"],
        list[Float[Tensor, "... i f"]],
        list[Float[Tensor, "... i k"]],
    ]:
        """Performs a forward pass using only the top-k subnetwork activations."""
<<<<<<< HEAD
        normed_A = self.A / (self.A.norm(p=2, dim=-2, keepdim=True) + 1e-12)
=======
        inner_act_0 = torch.einsum("...if,ifk->...ik", x, self.A)
        assert topk_mask.shape == inner_act_0.shape
        inner_act_0_topk = inner_act_0 * topk_mask
        layer_act_0 = torch.einsum("...ik,ikh->...ih", inner_act_0_topk, self.B)
>>>>>>> ac9e6858

        inner_act_1 = torch.einsum("...ih,ikh->...ik", layer_act_0, self.B)
        assert topk_mask.shape == inner_act_1.shape
        inner_act_1_topk = inner_act_1 * topk_mask
        layer_act_1 = torch.einsum("...ik,ifk->...if", inner_act_1_topk, self.A)

        pre_relu = layer_act_1 + self.b_final
        out = F.relu(pre_relu)
        return out, [layer_act_0, layer_act_1], [inner_act_0_topk, inner_act_1_topk]

    @classmethod
    def from_pretrained(cls, path: str | RootPath) -> "TMSSPDModel":  # type: ignore
        pass

    def set_matrices_to_unit_norm(self):
        self.A.data /= self.A.data.norm(p=2, dim=-2, keepdim=True)

    def fix_normalized_adam_gradients(self):
        assert self.A.grad is not None
        remove_grad_parallel_to_subnetwork_vecs(self.A.data, self.A.grad)<|MERGE_RESOLUTION|>--- conflicted
+++ resolved
@@ -6,7 +6,7 @@
 
 from spd.models.base import Model, SPDModel
 from spd.types import RootPath
-from spd.utils import remove_grad_parallel_to_subnetwork_vecs
+from spd.utils import remove_grad_parallel_to_subnetwork_vecs_A
 
 
 class TMSModel(Model):
@@ -78,35 +78,18 @@
         # Note that A is defined as the matrix which mutliplies the activations
         # to get the inner_acts. In TMS, because we tie the W matrices, our second A matrix
         # is actually the B matrix
-<<<<<<< HEAD
-        A_1 = einops.rearrange(self.B, "i k h -> i h k")
-        return [self.A / (self.A.norm(p=2, dim=-2, keepdim=True) + 1e-12), A_1]
-
-    def all_Bs(self) -> list[Float[Tensor, "k dim"]]:
-        B_1 = einops.rearrange(
-            self.A / (self.A.norm(p=2, dim=-2, keepdim=True) + 1e-12), "i f k -> i k f"
-        )
-        return [self.B, B_1]
-=======
         return [self.A, einops.rearrange(self.B, "i k h -> i h k")]
 
     def all_Bs(self) -> list[Float[Tensor, "k dim"]]:
         return [self.B, einops.rearrange(self.A, "i f k -> i k f")]
->>>>>>> ac9e6858
 
     def forward(
         self, features: Float[Tensor, "... i f"]
     ) -> tuple[
         Float[Tensor, "... i f"], list[Float[Tensor, "... i f"]], list[Float[Tensor, "... i k"]]
     ]:
-<<<<<<< HEAD
-        normed_A = self.A / (self.A.norm(p=2, dim=-2, keepdim=True) + 1e-12)
-        h_0 = torch.einsum("...if,ifk->...ik", features, normed_A)
-        hidden_0 = torch.einsum("...ik,ikh->...ih", h_0, self.B)
-=======
         inner_act_0 = torch.einsum("...if,ifk->...ik", features, self.A)
         layer_act_0 = torch.einsum("...ik,ikh->...ih", inner_act_0, self.B)
->>>>>>> ac9e6858
 
         inner_act_1 = torch.einsum("...ih,ikh->...ik", layer_act_0, self.B)
         layer_act_1 = torch.einsum("...ik,ifk->...if", inner_act_1, self.A)
@@ -127,14 +110,10 @@
         list[Float[Tensor, "... i k"]],
     ]:
         """Performs a forward pass using only the top-k subnetwork activations."""
-<<<<<<< HEAD
-        normed_A = self.A / (self.A.norm(p=2, dim=-2, keepdim=True) + 1e-12)
-=======
         inner_act_0 = torch.einsum("...if,ifk->...ik", x, self.A)
         assert topk_mask.shape == inner_act_0.shape
         inner_act_0_topk = inner_act_0 * topk_mask
         layer_act_0 = torch.einsum("...ik,ikh->...ih", inner_act_0_topk, self.B)
->>>>>>> ac9e6858
 
         inner_act_1 = torch.einsum("...ih,ikh->...ik", layer_act_0, self.B)
         assert topk_mask.shape == inner_act_1.shape
@@ -154,4 +133,4 @@
 
     def fix_normalized_adam_gradients(self):
         assert self.A.grad is not None
-        remove_grad_parallel_to_subnetwork_vecs(self.A.data, self.A.grad)+        remove_grad_parallel_to_subnetwork_vecs_A(self.A.data, self.A.grad)