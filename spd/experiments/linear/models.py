from pathlib import Path

import torch
from jaxtyping import Bool, Float
from torch import Tensor, nn

from spd.models.base import Model, SPDModel
from spd.utils import remove_grad_parallel_to_subnetwork_vecs


class DeepLinearModel(Model):
    def __init__(self, n_features: int, n_layers: int, n_instances: int):
        super().__init__()
        self.n_features = n_features
        self.n_layers = n_layers
        self.n_instances = n_instances
        self.layers = nn.ParameterList(
            [
                nn.Parameter(torch.randn(n_instances, n_features, n_features))
                for _ in range(n_layers)
            ]
        )

        for layer in self.layers:
            nn.init.kaiming_normal_(layer)

    def forward(self, x: torch.Tensor) -> torch.Tensor:
        for layer in self.layers:
            x = torch.einsum("bif,ifj->bij", x, layer)
        return x

    @classmethod
    def from_pretrained(cls, path: str | Path) -> "DeepLinearModel":
        params = torch.load(path, weights_only=True, map_location="cpu")
        # Get the n_features, n_layers, n_instances from the params
        n_layers = len(params.keys())
        n_features = params["layers.0"].shape[1]
        n_instances = params["layers.0"].shape[0]
        model = cls(n_features, n_layers, n_instances)
        model.load_state_dict(params)
        return model

    def all_decomposable_params(self) -> list[Float[Tensor, "..."]]:
        """List of all parameters which will be decomposed with SPD."""
        return [layer for layer in self.layers]


class DeepLinearParamComponents(nn.Module):
    def __init__(self, n_instances: int, n_features: int, k: int):
        super().__init__()
        self.A = nn.Parameter(torch.empty(n_instances, n_features, k))
        self.B = nn.Parameter(torch.empty(n_instances, k, n_features))

    def forward(
        self,
        x: Float[Tensor, "... n_instances n_features"],
    ) -> tuple[Float[Tensor, "... n_instances n_features"], Float[Tensor, "... n_instances k"]]:
<<<<<<< HEAD
        normed_A = self.A / (self.A.norm(p=2, dim=-2, keepdim=True) + 1e-12)
        inner_acts = torch.einsum("bif,ifk->bik", x, normed_A)
=======
        inner_acts = torch.einsum("bif,ifk->bik", x, self.A)
>>>>>>> ac9e6858
        out = torch.einsum("bik,ikg->big", inner_acts, self.B)
        return out, inner_acts

    def forward_topk(
        self,
        x: Float[Tensor, "... n_instances n_features"],
        topk_mask: Bool[Tensor, "... n_instances k"],
    ) -> tuple[Float[Tensor, "... n_instances n_features"], Float[Tensor, "... n_instances k"]]:
        """Performs a forward pass using only the top-k subnetwork activations."""
<<<<<<< HEAD
        normed_A = self.A / (self.A.norm(p=2, dim=-2, keepdim=True) + 1e-12)
        inner_acts = torch.einsum("bif,ifk->bik", x, normed_A)
=======
        inner_acts = torch.einsum("bif,ifk->bik", x, self.A)
>>>>>>> ac9e6858
        inner_acts_topk = inner_acts * topk_mask
        out = torch.einsum("bik,ikg->big", inner_acts_topk, self.B)
        return out, inner_acts_topk


class DeepLinearComponentModel(SPDModel):
    def __init__(
        self,
        n_features: int,
        n_layers: int,
        n_instances: int,
        k: int | None,
    ):
        super().__init__()
        self.n_features = n_features
        self.n_layers = n_layers
        self.n_param_matrices = n_layers
        self.n_instances = n_instances
        self.k = k if k is not None else n_features
        self.layers = nn.ModuleList(
            [
                DeepLinearParamComponents(n_instances=n_instances, n_features=n_features, k=self.k)
                for _ in range(n_layers)
            ]
        )

        for param in self.layers.parameters():
            nn.init.kaiming_normal_(param)

<<<<<<< HEAD
    def all_As(self) -> list[Float[Tensor, "dim k"]]:
        return [
            layer.A / (layer.A.norm(p=2, dim=-2, keepdim=True) + 1e-12) for layer in self.layers
        ]
=======
    def all_As(self) -> list[Float[Tensor, "n_instances n_features k"]]:
        return [layer.A for layer in self.layers]
>>>>>>> ac9e6858

    def all_Bs(self) -> list[Float[Tensor, "n_instances k n_features"]]:
        return [layer.B for layer in self.layers]

    def forward(
        self,
        x: Float[Tensor, "... n_instances n_features"],
    ) -> tuple[torch.Tensor, list[torch.Tensor], list[torch.Tensor]]:
        layer_acts = []
        inner_acts = []
        for layer in self.layers:
            x, inner_act = layer(x)
            layer_acts.append(x)
            inner_acts.append(inner_act)
        return x, layer_acts, inner_acts

    def forward_topk(
        self,
        x: Float[Tensor, "... n_instances n_features"],
        topk_mask: Bool[Tensor, "... n_instances k"],
    ) -> tuple[
        Float[Tensor, "... n_instances n_features"],
        list[Float[Tensor, "... n_instances n_features"]],
        list[Float[Tensor, "... n_instances k"]],
    ]:
        """Performs a forward pass using only the top-k subnetwork activations."""
        layer_acts = []
        inner_acts_topk = []
        for layer in self.layers:
            assert isinstance(layer, DeepLinearParamComponents)
            x, inner_act_topk = layer.forward_topk(x, topk_mask)
            layer_acts.append(x)
            inner_acts_topk.append(inner_act_topk)
        return x, layer_acts, inner_acts_topk

    @classmethod
    def from_pretrained(cls, path: str | Path) -> "DeepLinearComponentModel":
        params = torch.load(path, weights_only=True, map_location="cpu")
        n_layers = len(params) // 2
        for param in params:
            assert param.startswith("layers.") and param.endswith(("A", "B"))
        n_instances, n_features, k = params["layers.0.A"].shape

        model = cls(n_features=n_features, n_layers=n_layers, n_instances=n_instances, k=k)
        model.load_state_dict(params)
        return model

    def set_matrices_to_unit_norm(self):
        for layer in self.layers:
            layer.A.data /= layer.A.data.norm(p=2, dim=-2, keepdim=True)

    def fix_normalized_adam_gradients(self):
        for layer in self.layers:
            remove_grad_parallel_to_subnetwork_vecs(layer.A.data, layer.A.grad)<|MERGE_RESOLUTION|>--- conflicted
+++ resolved
@@ -5,7 +5,7 @@
 from torch import Tensor, nn
 
 from spd.models.base import Model, SPDModel
-from spd.utils import remove_grad_parallel_to_subnetwork_vecs
+from spd.utils import remove_grad_parallel_to_subnetwork_vecs_A
 
 
 class DeepLinearModel(Model):
@@ -55,12 +55,7 @@
         self,
         x: Float[Tensor, "... n_instances n_features"],
     ) -> tuple[Float[Tensor, "... n_instances n_features"], Float[Tensor, "... n_instances k"]]:
-<<<<<<< HEAD
-        normed_A = self.A / (self.A.norm(p=2, dim=-2, keepdim=True) + 1e-12)
-        inner_acts = torch.einsum("bif,ifk->bik", x, normed_A)
-=======
         inner_acts = torch.einsum("bif,ifk->bik", x, self.A)
->>>>>>> ac9e6858
         out = torch.einsum("bik,ikg->big", inner_acts, self.B)
         return out, inner_acts
 
@@ -70,12 +65,7 @@
         topk_mask: Bool[Tensor, "... n_instances k"],
     ) -> tuple[Float[Tensor, "... n_instances n_features"], Float[Tensor, "... n_instances k"]]:
         """Performs a forward pass using only the top-k subnetwork activations."""
-<<<<<<< HEAD
-        normed_A = self.A / (self.A.norm(p=2, dim=-2, keepdim=True) + 1e-12)
-        inner_acts = torch.einsum("bif,ifk->bik", x, normed_A)
-=======
         inner_acts = torch.einsum("bif,ifk->bik", x, self.A)
->>>>>>> ac9e6858
         inner_acts_topk = inner_acts * topk_mask
         out = torch.einsum("bik,ikg->big", inner_acts_topk, self.B)
         return out, inner_acts_topk
@@ -105,15 +95,8 @@
         for param in self.layers.parameters():
             nn.init.kaiming_normal_(param)
 
-<<<<<<< HEAD
-    def all_As(self) -> list[Float[Tensor, "dim k"]]:
-        return [
-            layer.A / (layer.A.norm(p=2, dim=-2, keepdim=True) + 1e-12) for layer in self.layers
-        ]
-=======
     def all_As(self) -> list[Float[Tensor, "n_instances n_features k"]]:
         return [layer.A for layer in self.layers]
->>>>>>> ac9e6858
 
     def all_Bs(self) -> list[Float[Tensor, "n_instances k n_features"]]:
         return [layer.B for layer in self.layers]
@@ -167,4 +150,4 @@
 
     def fix_normalized_adam_gradients(self):
         for layer in self.layers:
-            remove_grad_parallel_to_subnetwork_vecs(layer.A.data, layer.A.grad)+            remove_grad_parallel_to_subnetwork_vecs_A(layer.A.data, layer.A.grad)