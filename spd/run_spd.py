"""Run SPD on a model."""

import json
from collections.abc import Callable
from pathlib import Path
from typing import Literal, Self

import einops
import matplotlib.pyplot as plt
import numpy as np
import torch
import wandb
from jaxtyping import Bool, Float
from pydantic import (
    BaseModel,
    ConfigDict,
    Field,
    NonNegativeFloat,
    PositiveFloat,
    PositiveInt,
    model_validator,
)
from torch import Tensor
from torch.utils.data import DataLoader
from tqdm import tqdm

from spd.log import logger
from spd.models.base import Model, SPDFullRankModel, SPDModel
from spd.types import Probability, RootPath
from spd.utils import (
    calc_ablation_attributions,
    calc_attributions_full_rank,
    calc_attributions_rank_one,
    calc_topk_mask,
)


class TMSConfig(BaseModel):
    model_config = ConfigDict(extra="forbid", frozen=True)
    task_name: Literal["tms"] = "tms"
    n_features: PositiveInt
    n_hidden: PositiveInt
    n_instances: PositiveInt
    k: PositiveInt
    feature_probability: Probability
    train_bias: bool
    bias_val: float
    pretrained_model_path: RootPath | None = None


class DeepLinearConfig(BaseModel):
    model_config = ConfigDict(extra="forbid", frozen=True)
    task_name: Literal["deep_linear"] = "deep_linear"
    n_features: PositiveInt | None = None
    n_layers: PositiveInt | None = None
    n_instances: PositiveInt | None = None
    k: PositiveInt | None = None
    pretrained_model_path: RootPath | None = None


class PiecewiseConfig(BaseModel):
    model_config = ConfigDict(extra="forbid", frozen=True)
    task_name: Literal["piecewise"] = "piecewise"
    n_functions: PositiveInt
    neurons_per_function: PositiveInt
    n_layers: PositiveInt
    feature_probability: Probability
    range_min: float
    range_max: float
    k: PositiveInt
    target_seed: int | None = None
    dataset_seed: int | None = None
    simple_bias: bool = False
    handcoded_AB: bool = False
    decompose_bias: bool = True


class Config(BaseModel):
    model_config = ConfigDict(extra="forbid", frozen=True)
    wandb_project: str | None = None
    wandb_run_name: str | None = None
    wandb_run_name_prefix: str = ""
    full_rank: bool = False
    seed: int = 0
    topk: PositiveFloat | None = None
    batch_topk: bool = True
    batch_size: PositiveInt
    steps: PositiveInt
    print_freq: PositiveInt
    image_freq: PositiveInt | None = None
    slow_images: bool = False
    save_freq: PositiveInt | None = None
    lr: PositiveFloat
    orthog_coeff: NonNegativeFloat | None = None
    out_recon_coeff: NonNegativeFloat | None = None
    param_match_coeff: NonNegativeFloat | None = 1.0
    topk_recon_coeff: NonNegativeFloat | None = None
    topk_l2_coeff: NonNegativeFloat | None = None
    lp_sparsity_coeff: NonNegativeFloat | None = None
    pnorm: PositiveFloat | None = None
    pnorm_end: PositiveFloat | None = None
    lr_schedule: Literal["linear", "constant", "cosine", "exponential"] = "constant"
    lr_exponential_halflife: PositiveFloat | None = None
    lr_warmup_pct: Probability = 0.0
    sparsity_loss_type: Literal["jacobian"] = "jacobian"
    sparsity_warmup_pct: Probability = 0.0
    unit_norm_matrices: bool = True
    ablation_attributions: bool = False
    task_config: DeepLinearConfig | PiecewiseConfig | TMSConfig = Field(
        ..., discriminator="task_name"
    )

    @model_validator(mode="after")
    def validate_model(self) -> Self:
        # Check valid combinations of topk and batch_size
        if self.topk is not None:
            if self.batch_topk:
                if not (self.batch_size * self.topk).is_integer():
                    logger.warning(
                        f"batch_size * topk={self.batch_size * self.topk} is not an integer, will "
                        f"round down from {self.batch_size * self.topk} to "
                        f"{int(self.batch_size * self.topk)} when calculating topk_mask"
                    )
            else:
                if not self.topk.is_integer():
                    raise ValueError("topk must be an integer when not using batch_topk")

        # Warn if neither topk_recon_coeff nor lp_sparsity_coeff is set
        if not self.topk_recon_coeff and not self.lp_sparsity_coeff:
            logger.warning("Neither topk_recon_coeff nor lp_sparsity_coeff is set")

        # If topk_recon_coeff is set, topk must be set
        if self.topk_recon_coeff is not None:
            assert self.topk is not None, "topk must be set if topk_recon_coeff is set"

        # If lp_sparsity_coeff is set, pnorm or pnorm_end must be set
        if self.lp_sparsity_coeff is not None:
            assert (
                self.pnorm is not None or self.pnorm_end is not None
            ), "pnorm or pnorm_end must be set if lp_sparsity_coeff is set"

        # Check that topk_l2_coeff and topk_recon_coeff are None if topk is None
        if self.topk is None:
            assert self.topk_l2_coeff is None, "topk_l2_coeff is not None but topk is"
            assert self.topk_recon_coeff is None, "topk_recon_coeff is not None but topk is"

        # Give a warning if both out_recon_coeff and param_match_coeff are > 0
        if (
            self.param_match_coeff is not None
            and self.param_match_coeff > 0
            and self.out_recon_coeff is not None
            and self.out_recon_coeff > 0
        ):
            logger.warning(
                "Both param_match_coeff and out_recon_coeff are > 0. It's typical to only set one."
            )

        # If any of the coeffs are 0, raise a warning
        msg = "is 0, you may wish to instead set it to null to avoid calculating the loss"
        if self.topk_l2_coeff == 0:
            logger.warning(f"topk_l2_coeff {msg}")
        if self.topk_recon_coeff == 0:
            logger.warning(f"topk_recon_coeff {msg}")
        if self.lp_sparsity_coeff == 0:
            logger.warning(f"lp_sparsity_coeff {msg}")
        if self.param_match_coeff == 0:
            logger.warning(f"param_match_coeff {msg}")

        # Check that lr_exponential_halflife is not None if lr_schedule is "exponential"
        if self.lr_schedule == "exponential":
            assert (
                self.lr_exponential_halflife is not None
            ), "lr_exponential_halflife must be set if lr_schedule is exponential"

        if self.full_rank:
            assert not self.unit_norm_matrices, "Can't unit norm matrices if full rank"

        if self.ablation_attributions:
            assert self.topk is not None, "ablation_attributions is only compatible with topk"

        if self.full_rank and isinstance(self.task_config, PiecewiseConfig):
            if not self.task_config.handcoded_AB and not self.task_config.decompose_bias:
                raise ValueError("Must have one of handcoded_AB or decompose_bias set")
            if self.task_config.decompose_bias:
                raise ValueError("Cannot decompose bias in rank 1 case")

        return self


def get_lr_schedule_fn(
    lr_schedule: Literal["linear", "constant", "cosine", "exponential"],
    lr_exponential_halflife: PositiveFloat | None = None,
) -> Callable[[int, int], float]:
    if lr_schedule == "linear":
        return lambda step, steps: 1 - (step / steps)
    elif lr_schedule == "constant":
        return lambda *_: 1.0
    elif lr_schedule == "cosine":
        return lambda step, steps: 1.0 if steps == 1 else np.cos(0.5 * np.pi * step / (steps - 1))
    elif lr_schedule == "exponential":
        assert lr_exponential_halflife is not None  # Should have been caught by model validator
        halflife = lr_exponential_halflife
        gamma = 0.5 ** (1 / halflife)
        logger.info(f"Using exponential LR schedule with halflife {halflife} steps (gamma {gamma})")
        return lambda step, steps: gamma**step
    else:
        raise ValueError(f"Unknown lr_schedule: {lr_schedule}")


def get_step_pnorm(step: int, total_steps: int, pnorm_end: float | None = None) -> float:
    if pnorm_end is None:
        return 1.0
    progress = step / total_steps
    return 1 + (pnorm_end - 1) * progress


def get_sparsity_coeff_linear_warmup(
    step: int, steps: int, max_sparsity_coeff: float, sparsity_warmup_pct: float
) -> float:
    warmup_steps = int(steps * sparsity_warmup_pct)
    if step < warmup_steps:
        return max_sparsity_coeff * (step / warmup_steps)
    return max_sparsity_coeff


def get_lr_with_warmup(
    step: int,
    steps: int,
    lr: float,
    lr_schedule_fn: Callable[[int, int], float],
    lr_warmup_pct: float,
) -> float:
    warmup_steps = int(steps * lr_warmup_pct)
    if step < warmup_steps:
        return lr * (step / warmup_steps)
    return lr * lr_schedule_fn(step - warmup_steps, steps - warmup_steps)


def calc_recon_mse(
    output: Float[Tensor, "batch n_features"] | Float[Tensor, "batch n_instances n_features"],
    labels: Float[Tensor, "batch n_features"] | Float[Tensor, "batch n_instances n_features"],
    has_instance_dim: bool = False,
) -> Float[Tensor, ""] | Float[Tensor, " n_instances"]:
    recon_loss = (output - labels) ** 2
    if recon_loss.ndim == 3:
        assert has_instance_dim
        recon_loss = einops.reduce(recon_loss, "b i f -> i", "mean")
    elif recon_loss.ndim == 2:
        recon_loss = recon_loss.mean()
    else:
        raise ValueError(f"Expected 2 or 3 dims in recon_loss, got {recon_loss.ndim}")
    return recon_loss


def calc_topk_l2_rank_one(
<<<<<<< HEAD
    As_and_Bs_vals: list[tuple[Float[Tensor, "d_layer_in k"], Float[Tensor, "k d_layer_out"]]],
    topk_mask: Bool[Tensor, "batch ... k"],
=======
    all_As_and_Bs: list[tuple[Float[Tensor, "d_layer_in k"], Float[Tensor, "k d_layer_out"]]],
    topk_mask: Bool[Tensor, "batch k"] | Bool[Tensor, "batch n_instances k"],
>>>>>>> 9918304c
) -> Float[Tensor, ""] | Float[Tensor, " n_instances"]:
    """Calculate the L2 of the sum of the topk subnetworks.

    Args:
        all_As_and_Bs: The A and B matrices for each layer.
        topk_mask: The topk mask to use for the L2 penalty.

    Returns:
        The L2 penalty for the topk subnetworks. One value for each n_instance (used in tms and
            deep linear toy models).
    """
    batch_size = topk_mask.shape[0]
    n_instances = topk_mask.shape[1] if topk_mask.ndim == 3 else None
    accumulate_shape = (batch_size,) if n_instances is None else (batch_size, n_instances)

    topk_l2_penalty = torch.zeros(accumulate_shape, device=As_and_Bs_vals[0][0].device)
    for A, B in As_and_Bs_vals:
        # A: [d_in, k] or [n_instances, d_in, k]
        # B: [k, d_out] or [n_instances, k, d_out]
        # topk_mask: [batch, k] or [batch, n_instances, k]
        A_topk = torch.einsum("...fk,b...k ->b...fk", A, topk_mask)
        AB_topk = torch.einsum("b...fk,...kh->b...fh", A_topk, B)
<<<<<<< HEAD
        topk_l2_penalty = topk_l2_penalty + ((AB_topk) ** 2).mean(dim=(-2, -1))
    # Mean over batch_dim and divide by number of parameter matrices we iterated over
    return topk_l2_penalty.mean(dim=0) / len(As_and_Bs_vals)
=======
        topk_l2_penalty = topk_l2_penalty + ((AB_topk) ** 2).mean(dim=(0, -2, -1))

    return topk_l2_penalty / len(all_As_and_Bs)
>>>>>>> 9918304c


def calc_topk_l2_full_rank(
    subnetwork_params: list[
        Float[Tensor, "k d_out"]
        | Float[Tensor, "k d_in d_out"]
        | Float[Tensor, "n_instances k d_out"]
        | Float[Tensor, "n_instances k d_in d_out"]
    ],
    topk_mask: Bool[Tensor, "batch k"] | Bool[Tensor, "batch n_instances k"],
    n_instances: int | None = None,
) -> Float[Tensor, ""] | Float[Tensor, " n_instances"]:
    """Calculate the L2 of the sum of the topk subnetworks.

    Note that we explicitly write the batch dimension to aid understanding. The einsums
    produce the same operation without it. The ... indicates an optional n_instances dimension.

    Args:
        subnetwork_params: The parameters of the subnetwork.
        topk_mask: The topk mask to use for the L2 penalty.
        n_instances: The number of instances in the model.

    Returns:
        The L2 penalty for the topk subnetworks. One value for each n_instance (used in tms and
            deep linear toy models).
    """
    assert len(subnetwork_params) > 0, "No subnetwork parameters provided"

    batch_size = topk_mask.shape[0]
    accumulate_shape = (batch_size,) if n_instances is None else (batch_size, n_instances)

    topk_mask = topk_mask.to(subnetwork_params[0].dtype)
    topk_l2_penalty = torch.zeros(accumulate_shape, device=subnetwork_params[0].device)
    for subnetwork_param_val in subnetwork_params:
        if n_instances is None:
            # subnetwork_param_val: [k, d_in, d_out] or [k, d_out] (if bias param)
            # topk_mask: [batch, k]
            ein_str = "k ... d_out, batch k -> batch ... d_out"
            # mean over all dims
            assert subnetwork_param_val.ndim in (3, 2), "Invalid number of dimensions"
            mean_dims = tuple(range(subnetwork_param_val.ndim))
        else:
            # subnetwork_param_val: [n_instances, k, d_in, d_out] or [n_instances, k, d_out]
            # topk_mask: [batch, n_instances, k]
            ein_str = "n_instances k ... d_out, batch n_instances k -> batch n_instances ... d_out"
            # mean over all dims except the n_instances dim
            assert subnetwork_param_val.ndim in (4, 3), "Invalid number of dimensions"
            mean_dims = (0, -2, -1) if subnetwork_param_val.ndim == 4 else (0, -1)

        topk_params = einops.einsum(subnetwork_param_val, topk_mask, ein_str)
        topk_l2_penalty = topk_l2_penalty + ((topk_params) ** 2).mean(dim=mean_dims)

    return topk_l2_penalty / len(subnetwork_params)


def calc_param_match_loss(
    pretrained_weights: dict[str, Float[Tensor, "n_instances d_out"] | Float[Tensor, " d_out"]],
    subnetwork_params_summed: dict[
        str, Float[Tensor, "n_instances d_out"] | Float[Tensor, " d_out"]
    ],
    param_map: dict[str, str],
    has_instance_dim: bool = False,
) -> Float[Tensor, ""] | Float[Tensor, " n_instances"]:
    """Calculate the parameter match loss.

    This is the L2 difference between the combined parameter matrices of the SPDModel and the
    target params.

    Args:
        pretrained_weights: The pretrained weights to be matched. May have an n_instances and/or
            d_in dimension.
        subnetwork_params_summed: The parameters of the SPDModel (that have already been summed over
            the subnetwork dimension). May have an n_instances and/or d_in dimension.
        param_map: A map from keys in pretrained_weights to keys in subnetwork_params_summed.
        has_instance_dim: Whether the model has an n_instances dimension.

    Returns:
        The parameter match loss of shape [n_instances] if the model has an n_instances dimension,
        otherwise of shape [].
    """
    device = next(iter(subnetwork_params_summed.values())).device
    param_match_loss = torch.tensor(0.0, device=device)
    for target_param_name, subnetwork_param_name in param_map.items():
        pretrained_weight = pretrained_weights[target_param_name]
        subnetwork_param = subnetwork_params_summed[subnetwork_param_name]
        if has_instance_dim:
            # params: [n_instances, d_out] or [n_instances, d_in, d_out]
            assert pretrained_weight.ndim in (3, 2)
            mean_dims = (-2, -1) if pretrained_weight.ndim == 3 else (-1,)
        else:
            # params: [d_out] or [d_in, d_out]
            assert pretrained_weight.ndim in (2, 1)
            mean_dims = (-2, -1) if pretrained_weight.ndim == 2 else (-1,)
        param_match_loss = param_match_loss + ((subnetwork_param - pretrained_weight) ** 2).mean(
            dim=mean_dims
        )
    return param_match_loss / len(subnetwork_params_summed)


def calc_orthog_loss_full_rank(
    subnetwork_params: list[
        Float[Tensor, "k d_out"]
        | Float[Tensor, "k d_in d_out"]
        | Float[Tensor, "n_instances k d_out"]
        | Float[Tensor, "n_instances k d_in d_out"]
    ],
    has_instance_dim: bool = False,
) -> Float[Tensor, ""] | Float[Tensor, " n_instances"]:
    """Calculate the sum of the absolute values of inner products of different subnets.

    NOTE: We could and maybe should try L2 instead of absolute, as well as cosine sim rather than
    dot product.

    Args:
        subnetwork_params: The parameters of the SPDModel.
        has_instance_dim: Whether the model has an n_instances dimension.

    Returns:
        The orthogonality loss of shape [n_instances] if the model has an n_instances dimension,
        otherwise of shape [].
    """
    first_param = subnetwork_params[0]
    if has_instance_dim:
        # params: [n_instances, k, d_out] or [n_instances, k, d_in, d_out]
        assert all(param.ndim in (3, 4) for param in subnetwork_params), "Invalid number of dims"
        k = first_param.shape[1]
        dot_prods = torch.zeros((first_param.shape[0], k, k), device=first_param.device)
        ein_str = "n_instances k1 ... d_out, n_instances k2 ... d_out -> n_instances k1 k2"
    else:
        # params: [k, d_out] or [k, d_in, d_out]
        assert all(param.ndim in (2, 3) for param in subnetwork_params), "Invalid number of dims"
        k = first_param.shape[0]
        dot_prods = torch.zeros((k, k), device=first_param.device)
        ein_str = "k1 ... d_out, k2 ... d_out -> k1 k2"

    for subnet in subnetwork_params:
        dot_prods += einops.einsum(subnet, subnet, ein_str)

    # Multiply the k l diagonal by 0
    dot_prods.diagonal(dim1=-2, dim2=-1).zero_()
    orthog_loss = (dot_prods.abs()).mean(dim=(-2, -1))
    return orthog_loss


def calc_lp_sparsity_loss_rank_one(
<<<<<<< HEAD
    out: Float[Tensor, "... d_model_out"],
    layer_acts: dict[str, Float[Tensor, "... d_in"]],
    inner_acts: dict[str, Float[Tensor, "... d_in"]],
    B_params: dict[str, Float[Tensor, "... k d_out"]],
=======
    out: Float[Tensor, "batch n_instances d_model_out"] | Float[Tensor, "batch d_model_out"],
    layer_acts: list[Float[Tensor, "batch n_instances d_out"] | Float[Tensor, "batch d_out"]],
    inner_acts: list[Float[Tensor, "batch n_instances k"] | Float[Tensor, "batch k"]],
    layer_out_params: list[Float[Tensor, "n_instances k d_out"] | Float[Tensor, "k d_out"]],
>>>>>>> 9918304c
    step_pnorm: float,
) -> Float[Tensor, ""] | Float[Tensor, " n_instances"]:
    """Calculate the Lp sparsity loss on the attributions (inner_acts * d(out)/d(inner_acts).

    Unlike the attributions we calculate for topk in `spd.utils.calc_attributions`, in this function
    we calculate the derivative w.r.t. the layer activations and multiply by that layer's B matrix.
    This will give the same gradient as taking the derivative w.r.t. the inner_acts using the chain
    rule, but importantly it puts the B matrix in the computational graph for this calculation so
    backprop can pass through it (autograd.grad will not build a computational graph from
    intermediate tensors
    https://gist.github.com/danbraunai-apollo/388c3c76be92922cf7b2a2f7da7d0d43). This is a
    (somewhat arbitrary) decision to include this layer's B matrix but not future layer parameters
    in the sparsity loss. We don't do this in topk because topk isn't a differentiable operation
    anyway.

    Args:
<<<<<<< HEAD
        out (Float[Tensor, "... d_model_out"]): The output of the model.
        layer_acts (dict[str, Float[Tensor, "... d_in"]]): Activations at the output of each layer (i.e.
            after both A and B transformations).
        inner_acts (dict[str, Float[Tensor, "... d_in"]]): The inner acts of the model (i.e.
            the set of subnetwork activations after the A transformation for each parameter matrix).
        B_params (dict[str, Float[Tensor, "... k d_out"]]): The B parameters of each layer.
        step_pnorm (float): The pnorm at the current step.
=======
        out: The output of the model.
        layer_acts: Activations at the output of each layer (i.e. after both A and B transformations).
        inner_acts: The inner acts of the model (i.e. the set of subnetwork activations after the A
            transformation for each parameter matrix).
        layer_out_params: The output parameters of each layer.
        step_pnorm: The pnorm at the current step.
>>>>>>> 9918304c

    Returns:
        The Lp sparsity loss. Will have an n_instances dimension if the model has an n_instances
            dimension.
    """
    assert layer_acts.keys() == inner_acts.keys() == B_params.keys()
    first_param_name = next(iter(layer_acts.keys()))
    attributions = torch.zeros_like(inner_acts[first_param_name], requires_grad=True)
    for feature_idx in range(out.shape[-1]):
        grad_layer_acts = torch.autograd.grad(
            out[..., feature_idx].sum(),
            list(layer_acts.values()),
            retain_graph=True,
        )
        sparsity_inner = torch.zeros_like(attributions, requires_grad=True)
        # for param_matrix_idx in range(len(B_params)):
        for i, param_matrix_name in enumerate(layer_acts.keys()):
            # h_i * grad_h_i
            sparsity_inner = sparsity_inner + (
                inner_acts[param_matrix_name]
                * torch.einsum(
                    "...o,...ko->...k", grad_layer_acts[i].detach(), B_params[param_matrix_name]
                )
            )

        attributions = attributions + sparsity_inner**2
    attributions = attributions / out.shape[-1]

    # step_pnorm * 0.5 is because we have the squares of sparsity_inner terms above
    lp_sparsity_loss = ((attributions.abs() + 1e-16) ** (step_pnorm * 0.5)).sum(dim=-1)
    lp_sparsity_loss = lp_sparsity_loss.mean(dim=0)  # Mean over batch dim
    return lp_sparsity_loss


def calc_lp_sparsity_loss_full_rank(
<<<<<<< HEAD
    out: Float[Tensor, "... d_model_out"],
    layer_acts: dict[str, Float[Tensor, "... d_out"]],
    inner_acts: dict[str, Float[Tensor, "... k d_out"]],
=======
    out: Float[Tensor, "batch n_instances d_model_out"] | Float[Tensor, "batch d_model_out"],
    layer_acts: list[Float[Tensor, "batch n_instances d_out"] | Float[Tensor, "batch d_out"]],
    inner_acts: list[Float[Tensor, "batch n_instances k d_out"] | Float[Tensor, "batch k d_out"]],
>>>>>>> 9918304c
    step_pnorm: float,
) -> Float[Tensor, ""] | Float[Tensor, " n_instances"]:
    """Calculate the Lp sparsity loss on the attributions (inner_acts * d(out)/d(inner_acts).

    Args:
<<<<<<< HEAD
        out (Float[Tensor, "... d_model_out"]): The output of the model.
        layer_acts (dict[str, Float[Tensor, "... d_out"]]): The activations of each layer.
        inner_acts (dict[str, Float[Tensor, "... k d_out"]]): The activations of each subnetwork.
        step_pnorm (float): The pnorm to use for the sparsity loss.
=======
        out: The output of the model.
        layer_acts: The activations of each layer.
        inner_acts: The activations of each subnetwork.
        step_pnorm: The pnorm to use for the sparsity loss.
>>>>>>> 9918304c
    Returns:
        The Lp sparsity loss. Will have an n_instances dimension if the model has an n_instances
            dimension.
    """
    attributions = calc_attributions_full_rank(out, inner_acts, layer_acts)

    # Average the attributions over the output dimensions
    d_model_out = out.shape[-1]
    attributions = attributions / d_model_out

    # step_pnorm * 0.5 is because we have the squares of sparsity_inner terms above
    lp_sparsity_loss = ((attributions.abs() + 1e-16) ** (step_pnorm * 0.5)).sum(dim=-1)
    lp_sparsity_loss = lp_sparsity_loss.mean(dim=0)  # Mean over batch dim
    return lp_sparsity_loss


def optimize(
    model: SPDModel | SPDFullRankModel,
    config: Config,
    device: str,
    dataloader: DataLoader[tuple[Float[Tensor, "... n_features"], Float[Tensor, "... n_features"]]],
    pretrained_model: Model | None,
    param_map: dict[str, str] | None = None,
    plot_results_fn: Callable[..., dict[str, plt.Figure]] | None = None,
    out_dir: Path | None = None,
) -> None:
    model.to(device=device)

    has_instance_dim = hasattr(model, "n_instances")

    # Note that we expect weight decay to be problematic for spd
    opt = torch.optim.AdamW(model.parameters(), lr=config.lr, weight_decay=0.0)

    lr_schedule_fn = get_lr_schedule_fn(config.lr_schedule, config.lr_exponential_halflife)

    step_lp_sparsity_coeff = None
    step_topk_recon_coeff = None
    epoch = 0
    total_samples = 0
    data_iter = iter(dataloader)
    for step in tqdm(range(config.steps + 1), ncols=0):
        if config.unit_norm_matrices:
            assert isinstance(model, SPDModel), "Can only norm matrices in SPDModel instances"
            model.set_matrices_to_unit_norm()

        step_lr = get_lr_with_warmup(
            step=step,
            steps=config.steps,
            lr=config.lr,
            lr_schedule_fn=lr_schedule_fn,
            lr_warmup_pct=config.lr_warmup_pct,
        )
        for group in opt.param_groups:
            group["lr"] = step_lr

        step_pnorm = None

        opt.zero_grad(set_to_none=True)
        try:
            batch, labels = next(data_iter)
        except StopIteration:
            tqdm.write(f"Epoch {epoch} finished, starting new epoch")
            epoch += 1
            data_iter = iter(dataloader)
            batch, labels = next(data_iter)

        batch = batch.to(device=device)
        labels = labels.to(device=device)

        if pretrained_model is not None:
            pretrained_model.requires_grad_(False)
            pretrained_model.to(device=device)
            with torch.inference_mode():
                labels = pretrained_model(batch)

        total_samples += batch.shape[0]

        if config.topk_recon_coeff is not None:
            step_topk_recon_coeff = get_sparsity_coeff_linear_warmup(
                step=step,
                steps=config.steps,
                max_sparsity_coeff=config.topk_recon_coeff,
                sparsity_warmup_pct=config.sparsity_warmup_pct,
            )
        if config.lp_sparsity_coeff is not None:
            step_lp_sparsity_coeff = get_sparsity_coeff_linear_warmup(
                step=step,
                steps=config.steps,
                max_sparsity_coeff=config.lp_sparsity_coeff,
                sparsity_warmup_pct=config.sparsity_warmup_pct,
            )

        # Do a forward pass with all subnetworks
        out, layer_acts, inner_acts = model(batch)
        assert len(inner_acts) == model.n_param_matrices

        # Calculate losses
        out_recon_loss = calc_recon_mse(out, labels, has_instance_dim)

        orthog_loss = None
        if config.orthog_coeff is not None:
            assert config.full_rank, "Orthogonality loss only works in full rank models"
            orthog_loss = calc_orthog_loss_full_rank(list(model.all_subnetwork_params().values()))

        param_match_loss = None
        if config.param_match_coeff is not None:
            assert pretrained_model is not None, "Need a pretrained model for param_match loss"
            assert param_map is not None, "Need a param_map for param_match loss"
            param_match_loss = calc_param_match_loss(
                pretrained_weights=pretrained_model.all_decomposable_params(),
                subnetwork_params_summed=model.all_subnetwork_params_summed(),
                param_map=param_map,
                has_instance_dim=has_instance_dim,
            )

        lp_sparsity_loss = None
        if config.lp_sparsity_coeff is not None:
            step_pnorm = config.pnorm or get_step_pnorm(step, config.steps, config.pnorm_end)
            if config.full_rank:
                lp_sparsity_loss = calc_lp_sparsity_loss_full_rank(
                    out=out, layer_acts=layer_acts, inner_acts=inner_acts, step_pnorm=step_pnorm
                )
            else:
                lp_sparsity_loss = calc_lp_sparsity_loss_rank_one(
                    out=out,
                    layer_acts=layer_acts,
                    inner_acts=inner_acts,
                    B_params={k: tup[1] for k, tup in model.all_As_and_Bs().items()},
                    step_pnorm=step_pnorm,
                )

        out_topk, topk_l2_loss, topk_recon_loss, topk_mask = None, None, None, None
        if config.topk is not None:
            if config.ablation_attributions:
                attribution_scores = calc_ablation_attributions(model=model, batch=batch, out=out)
            else:
                if config.full_rank:
                    attribution_scores = calc_attributions_full_rank(
                        out=out, inner_acts=inner_acts, layer_acts=layer_acts
                    )
                else:
                    attribution_scores = calc_attributions_rank_one(
                        out=out, inner_acts_vals=list(inner_acts.values())
                    )

            topk_mask = calc_topk_mask(
                attribution_scores, config.topk, batch_topk=config.batch_topk
            )

            # Do a forward pass with only the topk subnetworks
            out_topk, _, inner_acts_topk = model.forward_topk(batch, topk_mask=topk_mask)
            assert len(inner_acts_topk) == model.n_param_matrices

            if config.topk_l2_coeff is not None:
                if config.full_rank:
                    assert isinstance(model, SPDFullRankModel)
                    topk_l2_loss = calc_topk_l2_full_rank(
                        subnetwork_params=list(model.all_subnetwork_params().values()),
                        topk_mask=topk_mask,
                        n_instances=getattr(model, "n_instances", None),
                    )
                else:
                    topk_l2_loss = calc_topk_l2_rank_one(
                        As_and_Bs_vals=list(model.all_As_and_Bs().values()), topk_mask=topk_mask
                    )

            if config.topk_recon_coeff is not None:
                assert out_topk is not None
                topk_recon_loss = calc_recon_mse(out_topk, labels, has_instance_dim)

        # Add up the loss terms
        loss = torch.tensor(0.0, device=device)
        if orthog_loss is not None:
            assert config.orthog_coeff is not None
            loss = loss + config.orthog_coeff * orthog_loss.mean()
        if param_match_loss is not None:
            assert config.param_match_coeff is not None
            loss = loss + config.param_match_coeff * param_match_loss.mean()
        if config.out_recon_coeff is not None:
            loss = loss + config.out_recon_coeff * out_recon_loss.mean()
        if lp_sparsity_loss is not None:
            assert step_lp_sparsity_coeff is not None
            loss = loss + step_lp_sparsity_coeff * lp_sparsity_loss.mean()
        if topk_recon_loss is not None:
            assert step_topk_recon_coeff is not None
            loss = loss + step_topk_recon_coeff * topk_recon_loss.mean()
        if topk_l2_loss is not None:
            assert config.topk_l2_coeff is not None
            loss = loss + config.topk_l2_coeff * topk_l2_loss.mean()

        # Logging
        if step % config.print_freq == 0:
            # If using multiple instances, print the losses as tensors in new lines
            nl = "\n" if has_instance_dim else " "
            tqdm.write(f"Step {step}")
            tqdm.write(f"Total loss: {loss.item()}")
            if step_pnorm is not None:
                tqdm.write(f"Current pnorm:{nl}{step_pnorm}")
            if lp_sparsity_loss is not None:
                tqdm.write(f"LP sparsity loss:{nl}{lp_sparsity_loss}")
            if topk_recon_loss is not None:
                tqdm.write(f"Topk recon loss:{nl}{topk_recon_loss}")
            tqdm.write(f"Out recon loss:{nl}{out_recon_loss}")
            if topk_l2_loss is not None:
                tqdm.write(f"topk l2 loss:{nl}{topk_l2_loss}")
            if param_match_loss is not None:
                tqdm.write(f"Param match loss:{nl}{param_match_loss}")
            if orthog_loss is not None:
                tqdm.write(f"Orthog loss:{nl}{orthog_loss}")
            if config.wandb_project:
                wandb.log(
                    {
                        "pnorm": step_pnorm,
                        "lr": step_lr,
                        "total_loss": loss.mean().item(),
                        "lp_sparsity_loss": lp_sparsity_loss.mean().item()
                        if lp_sparsity_loss is not None
                        else None,
                        "topk_recon_loss": topk_recon_loss.mean().item()
                        if topk_recon_loss is not None
                        else None,
                        "recon_loss": out_recon_loss.mean().item(),
                        "param_match_loss": param_match_loss.mean().item()
                        if param_match_loss is not None
                        else None,
                        "topk_l2_loss": topk_l2_loss.mean().item()
                        if topk_l2_loss is not None
                        else None,
                        "orthog_loss": orthog_loss.mean().item()
                        if orthog_loss is not None
                        else None,
                    },
                    step=step,
                )

        if (
            plot_results_fn is not None
            and config.image_freq is not None
            and step % config.image_freq == 0
            and (step > 0 or not config.slow_images)
        ):
            fig_dict = plot_results_fn(
                model=model,
                target_model=pretrained_model,
                step=step,
                out_dir=out_dir,
                device=device,
                config=config,
                topk_mask=topk_mask,
            )
            if config.wandb_project:
                wandb.log(
                    {k: wandb.Image(v) for k, v in fig_dict.items()},
                    step=step,
                )

        if (
            config.save_freq is not None
            and step % config.save_freq == 0
            and step > 0
            and out_dir is not None
        ):
            torch.save(model.state_dict(), out_dir / f"model_{step}.pth")
            tqdm.write(f"Saved model to {out_dir / f'model_{step}.pth'}")
            with open(out_dir / "config.json", "w") as f:
                json.dump(config.model_dump(), f, indent=4)
            tqdm.write(f"Saved config to {out_dir / 'config.json'}")

        # Skip gradient step if we are at the last step (last step just for plotting and logging)
        if step != config.steps:
            loss.backward()

            if step % config.print_freq == 0 and config.wandb_project:
                # Calculate gradient norm
                grad_norm: float = 0.0
                for param in model.parameters():
                    if param.grad is not None:
                        grad_norm += param.grad.data.norm()  # type: ignore
                    wandb.log({"grad_norm": grad_norm}, step=step)

            if config.unit_norm_matrices:
                assert isinstance(model, SPDModel), "Can only norm matrices in SPDModel instances"
                model.fix_normalized_adam_gradients()
            opt.step()<|MERGE_RESOLUTION|>--- conflicted
+++ resolved
@@ -253,13 +253,8 @@
 
 
 def calc_topk_l2_rank_one(
-<<<<<<< HEAD
     As_and_Bs_vals: list[tuple[Float[Tensor, "d_layer_in k"], Float[Tensor, "k d_layer_out"]]],
-    topk_mask: Bool[Tensor, "batch ... k"],
-=======
-    all_As_and_Bs: list[tuple[Float[Tensor, "d_layer_in k"], Float[Tensor, "k d_layer_out"]]],
     topk_mask: Bool[Tensor, "batch k"] | Bool[Tensor, "batch n_instances k"],
->>>>>>> 9918304c
 ) -> Float[Tensor, ""] | Float[Tensor, " n_instances"]:
     """Calculate the L2 of the sum of the topk subnetworks.
 
@@ -282,15 +277,9 @@
         # topk_mask: [batch, k] or [batch, n_instances, k]
         A_topk = torch.einsum("...fk,b...k ->b...fk", A, topk_mask)
         AB_topk = torch.einsum("b...fk,...kh->b...fh", A_topk, B)
-<<<<<<< HEAD
-        topk_l2_penalty = topk_l2_penalty + ((AB_topk) ** 2).mean(dim=(-2, -1))
-    # Mean over batch_dim and divide by number of parameter matrices we iterated over
-    return topk_l2_penalty.mean(dim=0) / len(As_and_Bs_vals)
-=======
         topk_l2_penalty = topk_l2_penalty + ((AB_topk) ** 2).mean(dim=(0, -2, -1))
 
-    return topk_l2_penalty / len(all_As_and_Bs)
->>>>>>> 9918304c
+    return topk_l2_penalty / len(As_and_Bs_vals)
 
 
 def calc_topk_l2_full_rank(
@@ -436,17 +425,10 @@
 
 
 def calc_lp_sparsity_loss_rank_one(
-<<<<<<< HEAD
-    out: Float[Tensor, "... d_model_out"],
-    layer_acts: dict[str, Float[Tensor, "... d_in"]],
-    inner_acts: dict[str, Float[Tensor, "... d_in"]],
-    B_params: dict[str, Float[Tensor, "... k d_out"]],
-=======
     out: Float[Tensor, "batch n_instances d_model_out"] | Float[Tensor, "batch d_model_out"],
-    layer_acts: list[Float[Tensor, "batch n_instances d_out"] | Float[Tensor, "batch d_out"]],
-    inner_acts: list[Float[Tensor, "batch n_instances k"] | Float[Tensor, "batch k"]],
-    layer_out_params: list[Float[Tensor, "n_instances k d_out"] | Float[Tensor, "k d_out"]],
->>>>>>> 9918304c
+    layer_acts: dict[str, Float[Tensor, "batch n_instances d_out"] | Float[Tensor, "batch d_out"]],
+    inner_acts: dict[str, Float[Tensor, "batch n_instances k"] | Float[Tensor, "batch k"]],
+    B_params: dict[str, Float[Tensor, "n_instances k d_out"] | Float[Tensor, "k d_out"]],
     step_pnorm: float,
 ) -> Float[Tensor, ""] | Float[Tensor, " n_instances"]:
     """Calculate the Lp sparsity loss on the attributions (inner_acts * d(out)/d(inner_acts).
@@ -463,22 +445,12 @@
     anyway.
 
     Args:
-<<<<<<< HEAD
-        out (Float[Tensor, "... d_model_out"]): The output of the model.
-        layer_acts (dict[str, Float[Tensor, "... d_in"]]): Activations at the output of each layer (i.e.
-            after both A and B transformations).
-        inner_acts (dict[str, Float[Tensor, "... d_in"]]): The inner acts of the model (i.e.
-            the set of subnetwork activations after the A transformation for each parameter matrix).
-        B_params (dict[str, Float[Tensor, "... k d_out"]]): The B parameters of each layer.
-        step_pnorm (float): The pnorm at the current step.
-=======
         out: The output of the model.
         layer_acts: Activations at the output of each layer (i.e. after both A and B transformations).
         inner_acts: The inner acts of the model (i.e. the set of subnetwork activations after the A
             transformation for each parameter matrix).
-        layer_out_params: The output parameters of each layer.
+        B_params: The output parameters of each layer.
         step_pnorm: The pnorm at the current step.
->>>>>>> 9918304c
 
     Returns:
         The Lp sparsity loss. Will have an n_instances dimension if the model has an n_instances
@@ -494,7 +466,6 @@
             retain_graph=True,
         )
         sparsity_inner = torch.zeros_like(attributions, requires_grad=True)
-        # for param_matrix_idx in range(len(B_params)):
         for i, param_matrix_name in enumerate(layer_acts.keys()):
             # h_i * grad_h_i
             sparsity_inner = sparsity_inner + (
@@ -514,31 +485,20 @@
 
 
 def calc_lp_sparsity_loss_full_rank(
-<<<<<<< HEAD
-    out: Float[Tensor, "... d_model_out"],
-    layer_acts: dict[str, Float[Tensor, "... d_out"]],
-    inner_acts: dict[str, Float[Tensor, "... k d_out"]],
-=======
     out: Float[Tensor, "batch n_instances d_model_out"] | Float[Tensor, "batch d_model_out"],
-    layer_acts: list[Float[Tensor, "batch n_instances d_out"] | Float[Tensor, "batch d_out"]],
-    inner_acts: list[Float[Tensor, "batch n_instances k d_out"] | Float[Tensor, "batch k d_out"]],
->>>>>>> 9918304c
+    layer_acts: dict[str, Float[Tensor, "batch n_instances d_out"] | Float[Tensor, "batch d_out"]],
+    inner_acts: dict[
+        str, Float[Tensor, "batch n_instances k d_out"] | Float[Tensor, "batch k d_out"]
+    ],
     step_pnorm: float,
 ) -> Float[Tensor, ""] | Float[Tensor, " n_instances"]:
     """Calculate the Lp sparsity loss on the attributions (inner_acts * d(out)/d(inner_acts).
 
     Args:
-<<<<<<< HEAD
-        out (Float[Tensor, "... d_model_out"]): The output of the model.
-        layer_acts (dict[str, Float[Tensor, "... d_out"]]): The activations of each layer.
-        inner_acts (dict[str, Float[Tensor, "... k d_out"]]): The activations of each subnetwork.
-        step_pnorm (float): The pnorm to use for the sparsity loss.
-=======
         out: The output of the model.
-        layer_acts: The activations of each layer.
-        inner_acts: The activations of each subnetwork.
+        layer_acts: The activations of each layer (after summing over the subnetworks).
+        inner_acts: The activations of each subnetwork (before summing over the subnetworks).
         step_pnorm: The pnorm to use for the sparsity loss.
->>>>>>> 9918304c
     Returns:
         The Lp sparsity loss. Will have an n_instances dimension if the model has an n_instances
             dimension.
