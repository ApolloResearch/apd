"""Run SPD on a model."""

import json
from collections.abc import Callable
from pathlib import Path
from typing import Literal, Self

import einops
import matplotlib.pyplot as plt
import numpy as np
import torch
import wandb
from jaxtyping import Bool, Float
from pydantic import (
    BaseModel,
    ConfigDict,
    Field,
    NonNegativeFloat,
    PositiveFloat,
    PositiveInt,
    model_validator,
)
from torch import Tensor
from torch.utils.data import DataLoader
from tqdm import tqdm

from spd.log import logger
from spd.models.base import Model, SPDModel
from spd.types import Probability, RootPath
from spd.utils import calc_attributions, calc_topk_mask


class TMSConfig(BaseModel):
    model_config = ConfigDict(extra="forbid", frozen=True)
    task_name: Literal["tms"] = "tms"
    n_features: PositiveInt
    n_hidden: PositiveInt
    n_instances: PositiveInt
    k: PositiveInt
    feature_probability: Probability
    train_bias: bool
    bias_val: float
    pretrained_model_path: RootPath | None = None


class BoolCircuitConfig(BaseModel):
    model_config = ConfigDict(extra="forbid", frozen=True)
    task_name: Literal["bool_circuit"] = "bool_circuit"
    k: PositiveInt
    pretrained_model_path: RootPath


class DeepLinearConfig(BaseModel):
    model_config = ConfigDict(extra="forbid", frozen=True)
    task_name: Literal["deep_linear"] = "deep_linear"
    n_features: PositiveInt | None = None
    n_layers: PositiveInt | None = None
    n_instances: PositiveInt | None = None
    k: PositiveInt | None = None
    pretrained_model_path: RootPath | None = None


class PiecewiseConfig(BaseModel):
    model_config = ConfigDict(extra="forbid", frozen=True)
    task_name: Literal["piecewise"] = "piecewise"
    n_functions: PositiveInt
    neurons_per_function: PositiveInt
    n_layers: PositiveInt
    feature_probability: Probability
    range_min: float
    range_max: float
    k: PositiveInt
    simple_bias: bool = False
    handcoded_AB: bool = False


class Config(BaseModel):
    model_config = ConfigDict(extra="forbid", frozen=True)
    wandb_project: str | None = None
    wandb_run_name: str | None = None
    wandb_run_name_prefix: str = ""
    seed: int = 0
    topk: PositiveFloat | None = None
    batch_topk: bool = True
    batch_size: PositiveInt
    steps: PositiveInt
    print_freq: PositiveInt
    image_freq: PositiveInt | None = None
    save_freq: PositiveInt | None = None
    lr: PositiveFloat
    topk_recon_coeff: NonNegativeFloat | None = None
    topk_l2_coeff: NonNegativeFloat | None = None
    lp_sparsity_coeff: NonNegativeFloat | None = None
    pnorm: PositiveFloat | None = None
    pnorm_end: PositiveFloat | None = None
    lr_schedule: Literal["linear", "constant", "cosine", "exponential"] = "constant"
    lr_exponential_halflife: PositiveFloat | None = None
    lr_warmup_pct: Probability = 0.0
    sparsity_loss_type: Literal["jacobian"] = "jacobian"
    loss_type: Literal["param_match", "behavioral"] = "param_match"
    sparsity_warmup_pct: Probability = 0.0
    task_config: DeepLinearConfig | BoolCircuitConfig | PiecewiseConfig | TMSConfig = Field(
        ..., discriminator="task_name"
    )

    @model_validator(mode="after")
    def validate_model(self) -> Self:
        # Check valid combinations of topk and batch_size
        if self.topk is not None:
            if self.batch_topk:
                if not (self.batch_size * self.topk).is_integer():
                    raise ValueError("batch_size * topk must be an integer when using batch_topk")
            else:
                if not self.topk.is_integer():
                    raise ValueError("topk must be an integer when not using batch_topk")

        # Warn if neither topk_recon_coeff nor lp_sparsity_coeff is set
        if not self.topk_recon_coeff and not self.lp_sparsity_coeff:
            logger.warning("Neither topk_recon_coeff nor lp_sparsity_coeff is set")

        # If topk_recon_coeff is set, topk must be set
        if self.topk_recon_coeff is not None:
            assert self.topk is not None, "topk must be set if topk_recon_coeff is set"

        # If lp_sparsity_coeff is set, pnorm or pnorm_end must be set
        if self.lp_sparsity_coeff is not None:
            assert (
                self.pnorm is not None or self.pnorm_end is not None
            ), "pnorm or pnorm_end must be set if lp_sparsity_coeff is set"

        # Check that topk_l2_coeff and topk_recon_coeff are None if topk is None
        if self.topk is None:
            assert self.topk_l2_coeff is None, "topk_l2_coeff is not None but topk is"
            assert self.topk_recon_coeff is None, "topk_recon_coeff is not None but topk is"

<<<<<<< HEAD
        # Check that lr_exponential_halflife is not None if lr_schedule is "exponential"
        if self.lr_schedule == "exponential":
            assert (
                self.lr_exponential_halflife is not None
            ), "lr_exponential_halflife must be set if lr_schedule is exponential"
=======
        # If any of the coeffs are 0, raise a warning
        msg = "is 0, you may wish to instead set it to null to avoid calculating the loss"
        if self.topk_l2_coeff == 0:
            logger.warning(f"topk_l2_coeff {msg}")
        if self.topk_recon_coeff == 0:
            logger.warning(f"topk_recon_coeff {msg}")
        if self.lp_sparsity_coeff == 0:
            logger.warning(f"lp_sparsity_coeff {msg}")
>>>>>>> ae29d1be

        return self


def get_lr_schedule_fn(
    lr_schedule: Literal["linear", "constant", "cosine", "exponential"],
    lr_exponential_halflife: PositiveFloat | None = None,
) -> Callable[[int, int], float]:
    if lr_schedule == "linear":
        return lambda step, steps: 1 - (step / steps)
    elif lr_schedule == "constant":
        return lambda *_: 1.0
    elif lr_schedule == "cosine":
        return lambda step, steps: np.cos(0.5 * np.pi * step / (steps - 1))
    elif lr_schedule == "exponential":
        assert lr_exponential_halflife is not None  # Should have been caught by model validator
        halflife = lr_exponential_halflife
        gamma = 0.5 ** (1 / halflife)
        logger.info(f"Using exponential LR schedule with halflife {halflife} steps (gamma {gamma})")
        return lambda step, steps: gamma**step
    else:
        raise ValueError(f"Unknown lr_schedule: {lr_schedule}")


def get_step_pnorm(step: int, total_steps: int, pnorm_end: float | None = None) -> float:
    if pnorm_end is None:
        return 1.0
    progress = step / total_steps
    return 1 + (pnorm_end - 1) * progress


def get_sparsity_coeff_linear_warmup(
    step: int, steps: int, max_sparsity_coeff: float, sparsity_warmup_pct: float
) -> float:
    warmup_steps = int(steps * sparsity_warmup_pct)
    if step < warmup_steps:
        return max_sparsity_coeff * (step / warmup_steps)
    return max_sparsity_coeff


def get_lr_with_warmup(
    step: int,
    steps: int,
    lr: float,
    lr_schedule_fn: Callable[[int, int], float],
    lr_warmup_pct: float,
) -> float:
    warmup_steps = int(steps * lr_warmup_pct)
    if step < warmup_steps:
        return lr * (step / warmup_steps)
    return lr * lr_schedule_fn(step - warmup_steps, steps - warmup_steps)


def calc_recon_mse(
    output: Float[Tensor, "... n_features"],
    labels: Float[Tensor, "... n_features"],
    has_instance_dim: bool = False,
) -> Float[Tensor, ""] | Float[Tensor, " n_instances"]:
    recon_loss = (output - labels) ** 2
    if recon_loss.ndim == 3:
        assert has_instance_dim
        recon_loss = einops.reduce(recon_loss, "b i f -> i", "mean")
    elif recon_loss.ndim == 2:
        recon_loss = recon_loss.mean()
    else:
        raise ValueError(f"Expected 2 or 3 dims in recon_loss, got {recon_loss.ndim}")
    return recon_loss


def calc_topk_l2(
    model: SPDModel,
    topk_mask: Bool[Tensor, "batch ... k"],
    device: str,
) -> Float[Tensor, ""] | Float[Tensor, " n_instances"]:
    """Calculate the L2 of the sum of the topk subnetworks.

    Note that we explicitly write the batch dimension to aid understanding. The einsums
    produce the same operation without it. The ... indicates an optional n_instances dimension.

    Args:
        model (SPDModel): The model to calculate the L2 penalty for.
        topk_mask (Bool[Tensor, "batch ... k"]): The topk mask to use for the L2 penalty.
            Will contain an n_instances dimension if the model has an n_instances dimension.
        device (str): The device to run computations on.

    Returns:
        The L2 penalty for the topk subnetworks. One value for each n_instance (used in tms and
            deep linear toy models).
    """
    batch_size = topk_mask.shape[0]
    n_instances = topk_mask.shape[1] if topk_mask.ndim == 3 else None
    accumulate_shape = (batch_size,) if n_instances is None else (batch_size, n_instances)

    topk_l2_penalty = torch.zeros(accumulate_shape, device=device)
    for A, B in zip(model.all_As(), model.all_Bs(), strict=True):
        # A: [d_in, k] or [n_instances, d_in, k]
        # B: [k, d_in] or [n_instances, k, d_in]
        # topk_mask: [batch, k] or [batch, n_instances, k]
        A_topk = torch.einsum("...fk,b...k ->b...fk", A, topk_mask)
        AB_topk = torch.einsum("b...fk,...kh->b...fh", A_topk, B)
        topk_l2_penalty = topk_l2_penalty + ((AB_topk) ** 2).mean(dim=(-2, -1))
    # Mean over batch_dim and divide by number of parameter matrices we iterated over
    return topk_l2_penalty.mean(dim=0) / model.n_param_matrices


def calc_param_match_loss(
    model: SPDModel,
    pretrained_weights: list[Float[Tensor, " ... d_in d_out"]],
    device: str,
) -> Float[Tensor, ""] | Float[Tensor, " n_instances"]:
    """Calculate the parameter match loss.

    This is the L2 difference between the AB matrices of the SPDModel and the pretrained weights.

    Args:
        model (SPDModel): The model to calculate the parameter match loss for.
        pretrained_weights (list[Float[Tensor, " ... d_in d_out"]]): The pretrained weights to be
            matched.
        device (str): The device to run computations on.

    Returns:
        The parameter match loss of shape [n_instances] if the model has an n_instances dimension,
        otherwise of shape [].
    """
    param_match_loss = torch.zeros(1, device=device)
    for i, (A, B) in enumerate(zip(model.all_As(), model.all_Bs(), strict=True)):
        AB = torch.einsum("...fk,...kg->...fg", A, B)
        param_match_loss = param_match_loss + ((AB - pretrained_weights[i]) ** 2).mean(dim=(-2, -1))
    return param_match_loss / model.n_param_matrices


def calc_lp_sparsity_loss(
    model: SPDModel,
    out: Float[Tensor, "... n_features"],
    layer_acts: Float[Tensor, "... n_features"],
    inner_acts: list[Float[Tensor, "... n_features"]],
    config: Config,
    step: int,
) -> Float[Tensor, ""] | Float[Tensor, " n_instances"]:
    """Calculate the Lp sparsity loss on the attributions.

    Unlike the attributions we calculate for topk in `spd.utils.calc_attributions`, in this function
    we calculate the derivative w.r.t. the layer activations and multiply by that layer's B matrix.
    This will give the same gradient as taking the derivative w.r.t. the inner_acts, but importantly
    it puts the B matrix in the computational graph for this calculation so backprop can pass
    through it (autograd.grad will not build a computational graph from intermediate tensors
    https://gist.github.com/danbraunai-apollo/388c3c76be92922cf7b2a2f7da7d0d43). This is a
    (somewhat arbitrary) decision to include this layer's B matrix but not future layer parameters
    in the sparsity loss. We don't do this in topk because topk isn't a differentiable operation
    anyway.

    Args:
        model (SPDModel): The model to calculate the Lp sparsity loss for.
        out (Float[Tensor, "... n_features"]): The output of the model.
        layer_acts (Float[Tensor, "... n_features"]): Activations at the output of each layer (i.e.
            after both A and B transformations).
        inner_acts (list[Float[Tensor, "... n_features"]]): The inner acts of the model (i.e.
            the set of subnetwork activations after the A transformation for each parameter matrix).
        config (Config): The config to use for the sparsity loss.
        step (int): The current step of the optimization.

    Returns:
        The Lp sparsity loss. Will have an n_instances dimension if the model has an n_instances
            dimension.
    """
    lp_sparsity_loss = torch.zeros_like(inner_acts[0], requires_grad=True)
    for feature_idx in range(out.shape[-1]):
        grad_layer_acts = torch.autograd.grad(
            out[..., feature_idx].sum(),
            layer_acts,
            retain_graph=True,
        )
        sparsity_inner = torch.zeros_like(lp_sparsity_loss, requires_grad=True)
        for param_matrix_idx in range(model.n_param_matrices):
            # h_i * grad_h_i
            sparsity_inner = sparsity_inner + (
                inner_acts[param_matrix_idx]
                * torch.einsum(
                    "...h,...kh->...k",
                    grad_layer_acts[param_matrix_idx].detach(),
                    model.all_Bs()[param_matrix_idx],
                )
            )

        lp_sparsity_loss = lp_sparsity_loss + sparsity_inner**2
    lp_sparsity_loss = lp_sparsity_loss / out.shape[-1] + 1e-16

    step_pnorm = (
        get_step_pnorm(step, config.steps, config.pnorm_end)
        if config.pnorm is None
        else config.pnorm
    )

    # step_pnorm * 0.5 is because we have the squares of sparsity_inner terms above
    lp_sparsity_loss = ((lp_sparsity_loss.abs() + 1e-16) ** (step_pnorm * 0.5)).sum(dim=-1)
    lp_sparsity_loss = lp_sparsity_loss.mean(dim=0)  # Mean over batch dim
    return lp_sparsity_loss


def optimize(
    model: SPDModel,
    config: Config,
    device: str,
    dataloader: DataLoader[tuple[Float[Tensor, "... n_features"], Float[Tensor, "... n_features"]]],
    pretrained_model: Model | None,
    plot_results_fn: Callable[..., plt.Figure] | None = None,
    out_dir: Path | None = None,
) -> None:
    model.to(device=device)

    has_instance_dim = hasattr(model, "n_instances")

    # Note that we expect weight decay to be problematic for spd
    opt = torch.optim.AdamW(model.parameters(), lr=config.lr, weight_decay=0.0)

    lr_schedule_fn = get_lr_schedule_fn(config.lr_schedule, config.lr_exponential_halflife)

    step_lp_sparsity_coeff = None
    step_topk_recon_coeff = None
    epoch = 0
    total_samples = 0
    data_iter = iter(dataloader)
    for step in tqdm(range(config.steps + 1), ncols=0):
        step_lr = get_lr_with_warmup(
            step=step,
            steps=config.steps,
            lr=config.lr,
            lr_schedule_fn=lr_schedule_fn,
            lr_warmup_pct=config.lr_warmup_pct,
        )
        for group in opt.param_groups:
            group["lr"] = step_lr

        step_pnorm = None

        opt.zero_grad(set_to_none=True)
        try:
            batch, labels = next(data_iter)
        except StopIteration:
            tqdm.write(f"Epoch {epoch} finished, starting new epoch")
            epoch += 1
            data_iter = iter(dataloader)
            batch, labels = next(data_iter)

        batch = batch.to(device=device)
        labels = labels.to(device=device)

        if pretrained_model is not None:
            pretrained_model.requires_grad_(False)
            pretrained_model.to(device=device)
            with torch.inference_mode():
                labels = pretrained_model(batch)

        total_samples += batch.shape[0]

        if config.topk_recon_coeff is not None:
            step_topk_recon_coeff = get_sparsity_coeff_linear_warmup(
                step=step,
                steps=config.steps,
                max_sparsity_coeff=config.topk_recon_coeff,
                sparsity_warmup_pct=config.sparsity_warmup_pct,
            )
        if config.lp_sparsity_coeff is not None:
            step_lp_sparsity_coeff = get_sparsity_coeff_linear_warmup(
                step=step,
                steps=config.steps,
                max_sparsity_coeff=config.lp_sparsity_coeff,
                sparsity_warmup_pct=config.sparsity_warmup_pct,
            )

        # Do a forward pass with all subnetworks
        out, layer_acts, inner_acts = model(batch)
        assert len(inner_acts) == model.n_param_matrices

        # Calculate losses
        out_recon_loss = calc_recon_mse(out, labels, has_instance_dim)

        param_match_loss = None
        if config.loss_type == "param_match":
            assert pretrained_model is not None, "Need a pretrained model for param_match loss"
            pretrained_weights = pretrained_model.all_decomposable_params()
            param_match_loss = calc_param_match_loss(model, pretrained_weights, device)

        lp_sparsity_loss = None
        if config.lp_sparsity_coeff is not None:
            lp_sparsity_loss = calc_lp_sparsity_loss(
                model=model,
                out=out,
                layer_acts=layer_acts,
                inner_acts=inner_acts,
                config=config,
                step=step,
            )

        out_topk, topk_l2_loss, topk_recon_loss = None, None, None
        if config.topk is not None:
            attribution_scores = calc_attributions(out, inner_acts, retain_graph=True)

            topk_mask = calc_topk_mask(
                attribution_scores, config.topk, batch_topk=config.batch_topk
            )

            # Do a forward pass with only the topk subnetworks
            out_topk, _, inner_acts_topk = model.forward_topk(batch, topk_mask=topk_mask)
            assert len(inner_acts_topk) == model.n_param_matrices

            if config.topk_l2_coeff is not None:
                topk_l2_loss = calc_topk_l2(model, topk_mask, device)

            if config.topk_recon_coeff is not None:
                assert out_topk is not None
                topk_recon_loss = calc_recon_mse(out_topk, labels, has_instance_dim)

        # Add up the loss terms
        if config.loss_type == "param_match":
            assert param_match_loss is not None
            loss = param_match_loss.mean()
        else:
            loss = out_recon_loss.mean()
        if lp_sparsity_loss is not None:
            assert step_lp_sparsity_coeff is not None
            loss = loss + step_lp_sparsity_coeff * lp_sparsity_loss.mean()
        if topk_recon_loss is not None:
            assert step_topk_recon_coeff is not None
            loss = loss + step_topk_recon_coeff * topk_recon_loss.mean()
        if topk_l2_loss is not None:
            assert config.topk_l2_coeff is not None
            loss = loss + config.topk_l2_coeff * topk_l2_loss.mean()

        # Logging
        if step % config.print_freq == 0:
            tqdm.write(f"Step {step}")
            if step_pnorm is not None:
                tqdm.write(f"Current pnorm: {step_pnorm}")
            if lp_sparsity_loss is not None:
                tqdm.write(f"LP sparsity loss: \n{lp_sparsity_loss}")
            if topk_recon_loss is not None:
                tqdm.write(f"Topk recon loss: \n{topk_recon_loss}")
            tqdm.write(f"Reconstruction loss: \n{out_recon_loss}")
            if topk_l2_loss is not None:
                tqdm.write(f"topk l2 loss: \n{topk_l2_loss}")
            if param_match_loss is not None:
                param_match_loss_repr = (
                    param_match_loss.item() if param_match_loss.numel() == 1 else param_match_loss
                )
                tqdm.write(f"Param match loss: \n{param_match_loss_repr}\n")
            if config.wandb_project:
                wandb.log(
                    {
                        "step": step,
                        "pnorm": step_pnorm,
                        "lr": step_lr,
                        "total_loss": loss.mean().item(),
                        "lp_sparsity_coeff": step_lp_sparsity_coeff,
                        "topk_recon_coeff": step_topk_recon_coeff,
                        "lp_sparsity_loss": lp_sparsity_loss.mean().item()
                        if lp_sparsity_loss is not None
                        else None,
                        "topk_recon_loss": topk_recon_loss.mean().item()
                        if topk_recon_loss is not None
                        else None,
                        "recon_loss": out_recon_loss.mean().item(),
                        "param_match_loss": param_match_loss.mean().item()
                        if param_match_loss is not None
                        else None,
                        "topk_l2_loss": topk_l2_loss.mean().item()
                        if topk_l2_loss is not None
                        else None,
                    },
                    step=step,
                )

        if (
            plot_results_fn is not None
            and config.image_freq is not None
            and step % config.image_freq == 0
        ):
            fig = plot_results_fn(
                model=model,
                device=device,
                topk=config.topk,
                step=step,
                out_dir=out_dir,
                batch_topk=config.batch_topk,
            )
            if config.wandb_project:
                wandb.log(
                    {"plots": wandb.Image(fig)},
                    step=step,
                )

        if (
            config.save_freq is not None
            and step % config.save_freq == 0
            and step > 0
            and out_dir is not None
        ):
            torch.save(model.state_dict(), out_dir / f"model_{step}.pth")
            tqdm.write(f"Saved model to {out_dir / f'model_{step}.pth'}")
            with open(out_dir / "config.json", "w") as f:
                json.dump(config.model_dump(), f, indent=4)
            tqdm.write(f"Saved config to {out_dir / 'config.json'}")

        # Skip gradient step if we are at the last step (last step just for plotting and logging)
        if step != config.steps:
            loss.backward()
            opt.step()<|MERGE_RESOLUTION|>--- conflicted
+++ resolved
@@ -133,13 +133,6 @@
             assert self.topk_l2_coeff is None, "topk_l2_coeff is not None but topk is"
             assert self.topk_recon_coeff is None, "topk_recon_coeff is not None but topk is"
 
-<<<<<<< HEAD
-        # Check that lr_exponential_halflife is not None if lr_schedule is "exponential"
-        if self.lr_schedule == "exponential":
-            assert (
-                self.lr_exponential_halflife is not None
-            ), "lr_exponential_halflife must be set if lr_schedule is exponential"
-=======
         # If any of the coeffs are 0, raise a warning
         msg = "is 0, you may wish to instead set it to null to avoid calculating the loss"
         if self.topk_l2_coeff == 0:
@@ -148,7 +141,12 @@
             logger.warning(f"topk_recon_coeff {msg}")
         if self.lp_sparsity_coeff == 0:
             logger.warning(f"lp_sparsity_coeff {msg}")
->>>>>>> ae29d1be
+
+        # Check that lr_exponential_halflife is not None if lr_schedule is "exponential"
+        if self.lr_schedule == "exponential":
+            assert (
+                self.lr_exponential_halflife is not None
+            ), "lr_exponential_halflife must be set if lr_schedule is exponential"
 
         return self
 
