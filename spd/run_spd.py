"""Run SPD on a model."""

from collections.abc import Callable
from pathlib import Path
from typing import Literal, Self

import einops
import matplotlib.pyplot as plt
import numpy as np
import torch
import wandb
from jaxtyping import Float
from pydantic import (
    BaseModel,
    ConfigDict,
    Field,
    NonNegativeFloat,
    PositiveFloat,
    PositiveInt,
    model_validator,
)
from torch import Tensor
from torch.utils.data import DataLoader
from tqdm import tqdm

from spd.log import logger
from spd.models.base import Model, SPDFullRankModel, SPDRankPenaltyModel
from spd.types import ModelPath, Probability, RootPath
from spd.utils import calc_topk_mask, calculate_attributions


class TMSTaskConfig(BaseModel):
    model_config = ConfigDict(extra="forbid", frozen=True)
    task_name: Literal["tms"] = "tms"
    k: PositiveInt
    feature_probability: Probability
    train_bias: bool
    bias_val: float
    data_generation_type: Literal["exactly_one_active", "at_least_zero_active"] = (
        "at_least_zero_active"
    )
    pretrained_model_path: ModelPath  # e.g. wandb:spd-tms/runs/si0zbfxf


class DeepLinearConfig(BaseModel):
    model_config = ConfigDict(extra="forbid", frozen=True)
    task_name: Literal["deep_linear"] = "deep_linear"
    n_features: PositiveInt | None = None
    n_layers: PositiveInt | None = None
    n_instances: PositiveInt | None = None
    k: PositiveInt | None = None
    pretrained_model_path: RootPath


class PiecewiseConfig(BaseModel):
    model_config = ConfigDict(extra="forbid", frozen=True)
    task_name: Literal["piecewise"] = "piecewise"
    n_functions: PositiveInt
    neurons_per_function: PositiveInt
    n_layers: PositiveInt
    feature_probability: Probability
    range_min: float
    range_max: float
    k: PositiveInt
    init_scale: float = 1.0
    target_seed: int | None = None
    dataset_seed: int | None = None
    simple_bias: bool = False
    handcoded_AB: bool = False


class ResidualLinearConfig(BaseModel):
    model_config = ConfigDict(extra="forbid", frozen=True)
    task_name: Literal["residual_linear"] = "residual_linear"
    k: PositiveInt
    feature_probability: Probability
    init_scale: float = 1.0
    data_generation_type: Literal["exactly_one_active", "at_least_zero_active"] = (
        "at_least_zero_active"
    )
    pretrained_model_path: RootPath


class ResidualMLPTaskConfig(BaseModel):
    model_config = ConfigDict(extra="forbid", frozen=True)
    task_name: Literal["residual_mlp"] = "residual_mlp"
    k: PositiveInt
    feature_probability: Probability
    init_scale: float = 1.0
    data_generation_type: Literal[
        "exactly_one_active", "exactly_two_active", "at_least_zero_active"
    ] = "at_least_zero_active"
    pretrained_model_path: ModelPath  # e.g. wandb:spd-resid-mlp/runs/j9kmavzi


class Config(BaseModel):
    model_config = ConfigDict(extra="forbid", frozen=True)
    wandb_project: str | None = None
    wandb_run_name: str | None = None
    wandb_run_name_prefix: str = ""
    spd_type: Literal["full_rank", "rank_penalty"] = "rank_penalty"
    seed: int = 0
    topk: PositiveFloat | None = None
    batch_topk: bool = True
    hardcode_topk_mask_step: int | None = None
    batch_size: PositiveInt
    steps: PositiveInt
    print_freq: PositiveInt
    image_freq: PositiveInt | None = None
    slow_images: bool = False
    save_freq: PositiveInt | None = None
    lr: PositiveFloat
    orthog_coeff: NonNegativeFloat | None = None
    out_recon_coeff: NonNegativeFloat | None = None
    act_recon_coeff: NonNegativeFloat | None = None
    param_match_coeff: NonNegativeFloat | None = 1.0
    topk_recon_coeff: NonNegativeFloat | None = None
    topk_l2_coeff: NonNegativeFloat | None = None
    schatten_coeff: NonNegativeFloat | None = None
    schatten_pnorm: NonNegativeFloat | None = None
    lp_sparsity_coeff: NonNegativeFloat | None = None
    topk_param_attrib_coeff: NonNegativeFloat | None = None
    distil_from_target: bool = False
    pnorm: PositiveFloat | None = None
    pnorm_end: PositiveFloat | None = None
    m: PositiveInt | None = None
    lr_schedule: Literal["linear", "constant", "cosine", "exponential"] = "constant"
    lr_exponential_halflife: PositiveFloat | None = None
    lr_warmup_pct: Probability = 0.0
    sparsity_loss_type: Literal["jacobian"] = "jacobian"
    sparsity_warmup_pct: Probability = 0.0
    unit_norm_matrices: bool = False
    attribution_type: Literal["gradient", "ablation", "activation"] = "gradient"
    task_config: (
        DeepLinearConfig
        | PiecewiseConfig
        | TMSTaskConfig
        | ResidualLinearConfig
        | ResidualMLPTaskConfig
    ) = Field(..., discriminator="task_name")

    @model_validator(mode="after")
    def validate_model(self) -> Self:
        # Check valid combinations of topk and batch_size
        if self.topk is not None:
            if self.batch_topk:
                if not (self.batch_size * self.topk).is_integer():
                    logger.warning(
                        f"batch_size * topk={self.batch_size * self.topk} is not an integer, will "
                        f"round down from {self.batch_size * self.topk} to "
                        f"{int(self.batch_size * self.topk)} when calculating topk_mask"
                    )
            else:
                if not self.topk.is_integer():
                    raise ValueError("topk must be an integer when not using batch_topk")

        # Warn if neither topk_recon_coeff nor lp_sparsity_coeff is set
        if not self.topk_recon_coeff and not self.lp_sparsity_coeff:
            logger.warning("Neither topk_recon_coeff nor lp_sparsity_coeff is set")

        # If topk_recon_coeff is set, topk must be set
        if self.topk_recon_coeff is not None:
            assert self.topk is not None, "topk must be set if topk_recon_coeff is set"

        # If lp_sparsity_coeff is set, pnorm or pnorm_end must be set
        if self.lp_sparsity_coeff is not None:
            assert (
                self.pnorm is not None or self.pnorm_end is not None
            ), "pnorm or pnorm_end must be set if lp_sparsity_coeff is set"

        # Check that topk_l2_coeff and topk_recon_coeff are None if topk is None
        if self.topk is None:
            assert self.topk_l2_coeff is None, "topk_l2_coeff is not None but topk is"
            assert self.topk_recon_coeff is None, "topk_recon_coeff is not None but topk is"

        # Give a warning if both out_recon_coeff and param_match_coeff are > 0
        if (
            self.param_match_coeff is not None
            and self.param_match_coeff > 0
            and self.out_recon_coeff is not None
            and self.out_recon_coeff > 0
        ):
            logger.warning(
                "Both param_match_coeff and out_recon_coeff are > 0. It's typical to only set one."
            )

        # If any of the coeffs are 0, raise a warning
        msg = "is 0, you may wish to instead set it to null to avoid calculating the loss"
        if self.topk_l2_coeff == 0:
            logger.warning(f"topk_l2_coeff {msg}")
        if self.topk_recon_coeff == 0:
            logger.warning(f"topk_recon_coeff {msg}")
        if self.lp_sparsity_coeff == 0:
            logger.warning(f"lp_sparsity_coeff {msg}")
        if self.param_match_coeff == 0:
            logger.warning(f"param_match_coeff {msg}")

        # Check that lr_exponential_halflife is not None if lr_schedule is "exponential"
        if self.lr_schedule == "exponential":
            assert (
                self.lr_exponential_halflife is not None
            ), "lr_exponential_halflife must be set if lr_schedule is exponential"

        if self.spd_type in ["full_rank"]:
            assert not self.unit_norm_matrices, "Can't unit norm matrices if using full rank"

        if self.schatten_coeff is not None:
            assert (
                self.spd_type == "rank_penalty"
            ), "schatten_coeff is not None but spd_type is not rank_penalty"
            assert (
                self.schatten_pnorm is not None
            ), "schatten_pnorm must be set if schatten_coeff is set"

        if self.topk_param_attrib_coeff is not None and not isinstance(
            self.task_config, PiecewiseConfig
        ):
            raise ValueError("topk_param_attrib_coeff is currenlty only suppported for piecewise")

        if self.distil_from_target and not isinstance(self.task_config, PiecewiseConfig):
            raise ValueError("distil_from_target is currently only supported for piecewise")

        if self.m is not None:
            assert self.spd_type == "rank_penalty", "Cannot set m for non-rank penalty SPD"

        if isinstance(self.task_config, PiecewiseConfig) and self.task_config.handcoded_AB:
            assert (
                self.task_config.n_layers == 1
            ), "Handcoded AB not supported for >1 layer models due to a bug in the W_out matrices"

        if isinstance(self.task_config, ResidualMLPTaskConfig):
            assert self.spd_type == "rank_penalty", "Only rank penalty supported for residual mlp"

        return self


def get_common_run_name_suffix(config: Config) -> str:
    """Generate a run suffix based on Config that is common to all experiments."""
    run_suffix = ""
    if config.pnorm is not None:
        run_suffix += f"p{config.pnorm:.2e}_"
    if config.lp_sparsity_coeff is not None:
        run_suffix += f"lpsp{config.lp_sparsity_coeff:.2e}_"
    if config.orthog_coeff is not None:
        run_suffix += f"orth{config.orthog_coeff:.2e}_"
    if config.topk is not None:
        run_suffix += f"topk{config.topk:.2e}_"
    if config.topk_recon_coeff is not None:
        run_suffix += f"topkrecon{config.topk_recon_coeff:.2e}_"
    if config.topk_l2_coeff is not None:
        run_suffix += f"topkl2_{config.topk_l2_coeff:.2e}_"
    if config.schatten_coeff is not None:
        run_suffix += f"schatten{config.schatten_coeff:.2e}_"
    if config.act_recon_coeff is not None:
        run_suffix += f"actrecon_{config.act_recon_coeff:.2e}_"
    if config.topk_param_attrib_coeff is not None:
        run_suffix += f"topkattrib_{config.topk_param_attrib_coeff:.2e}_"
    run_suffix += f"sd{config.seed}_"
    run_suffix += f"attr-{config.attribution_type[:3]}_"
    run_suffix += f"lr{config.lr:.2e}_"
    run_suffix += f"bs{config.batch_size}_"
    return run_suffix


def get_lr_schedule_fn(
    lr_schedule: Literal["linear", "constant", "cosine", "exponential"],
    lr_exponential_halflife: PositiveFloat | None = None,
) -> Callable[[int, int], float]:
    if lr_schedule == "linear":
        return lambda step, steps: 1 - (step / steps)
    elif lr_schedule == "constant":
        return lambda *_: 1.0
    elif lr_schedule == "cosine":
        return lambda step, steps: 1.0 if steps == 1 else np.cos(0.5 * np.pi * step / (steps - 1))
    elif lr_schedule == "exponential":
        assert lr_exponential_halflife is not None  # Should have been caught by model validator
        halflife = lr_exponential_halflife
        gamma = 0.5 ** (1 / halflife)
        logger.info(f"Using exponential LR schedule with halflife {halflife} steps (gamma {gamma})")
        return lambda step, steps: gamma**step
    else:
        raise ValueError(f"Unknown lr_schedule: {lr_schedule}")


def get_step_pnorm(step: int, total_steps: int, pnorm_end: float | None = None) -> float:
    if pnorm_end is None:
        return 1.0
    progress = step / total_steps
    return 1 + (pnorm_end - 1) * progress


def get_sparsity_coeff_linear_warmup(
    step: int, steps: int, max_sparsity_coeff: float, sparsity_warmup_pct: float
) -> float:
    warmup_steps = int(steps * sparsity_warmup_pct)
    if step < warmup_steps:
        return max_sparsity_coeff * (step / warmup_steps)
    return max_sparsity_coeff


def get_lr_with_warmup(
    step: int,
    steps: int,
    lr: float,
    lr_schedule_fn: Callable[[int, int], float],
    lr_warmup_pct: float,
) -> float:
    warmup_steps = int(steps * lr_warmup_pct)
    if step < warmup_steps:
        return lr * (step / warmup_steps)
    return lr * lr_schedule_fn(step - warmup_steps, steps - warmup_steps)


def calc_recon_mse(
    output: Float[Tensor, "batch n_features"] | Float[Tensor, "batch n_instances n_features"],
    labels: Float[Tensor, "batch n_features"] | Float[Tensor, "batch n_instances n_features"],
    has_instance_dim: bool = False,
) -> Float[Tensor, ""] | Float[Tensor, " n_instances"]:
    recon_loss = (output - labels) ** 2
    if recon_loss.ndim == 3:
        assert has_instance_dim
        recon_loss = einops.reduce(recon_loss, "b i f -> i", "mean")
    elif recon_loss.ndim == 2:
        recon_loss = recon_loss.mean()
    else:
        raise ValueError(f"Expected 2 or 3 dims in recon_loss, got {recon_loss.ndim}")
    return recon_loss


def calc_topk_l2_full_rank(
    subnet_param_vals: list[
        Float[Tensor, "k d_out"]
        | Float[Tensor, "k d_in d_out"]
        | Float[Tensor, "n_instances k d_out"]
        | Float[Tensor, "n_instances k d_in d_out"]
    ],
    topk_mask: Float[Tensor, "batch k"] | Float[Tensor, "batch n_instances k"],
    n_params: int,
    n_instances: int | None = None,
) -> Float[Tensor, ""] | Float[Tensor, " n_instances"]:
    """Calculate the L2 of the sum of the topk subnetworks.

    Note that we explicitly write the batch dimension to aid understanding. The einsums
    produce the same operation without it. The ... indicates an optional n_instances dimension.

    Args:
        subnetwork_params: The parameters of the subnetwork.
        topk_mask: The topk mask to use for the L2 penalty.
        n_params: The number of decomposable parameters in the model.
        n_instances: The number of instances in the model.

    Returns:
        The L2 penalty for the topk subnetworks. One value for each n_instance (used in tms and
            deep linear toy models).
    """
    assert len(subnet_param_vals) > 0, "No subnetwork parameters provided"

    accumulate_shape = (n_instances,) if n_instances is not None else ()

    topk_mask = topk_mask.to(subnet_param_vals[0].dtype)
    topk_l2_penalty = torch.zeros(accumulate_shape, device=subnet_param_vals[0].device)
    batch_size = topk_mask.shape[0]
    for subnetwork_param_val in subnet_param_vals:
        if n_instances is None:
            # subnetwork_param_val: [k, d_in, d_out] or [k, d_out] (if bias param)
            # topk_mask: [batch, k]
            ein_str = "k ... d_out, batch k -> batch ... d_out"
            # mean over all dims
            assert subnetwork_param_val.ndim in (3, 2), "Invalid number of dimensions"
            mean_dims = tuple(range(subnetwork_param_val.ndim))
        else:
            # subnetwork_param_val: [n_instances, k, d_in, d_out] or [n_instances, k, d_out]
            # topk_mask: [batch, n_instances, k]
            ein_str = "n_instances k ... d_out, batch n_instances k -> batch n_instances ... d_out"
            # mean over all dims except the n_instances dim
            assert subnetwork_param_val.ndim in (4, 3), "Invalid number of dimensions"
            mean_dims = (0, -2, -1) if subnetwork_param_val.ndim == 4 else (0, -1)

        topk_params = einops.einsum(subnetwork_param_val, topk_mask, ein_str)
        topk_l2_penalty = topk_l2_penalty + ((topk_params) ** 2).sum(dim=mean_dims)

    return topk_l2_penalty / n_params / batch_size


def calc_schatten_loss(
    As_and_Bs_vals: list[
        tuple[
            Float[Tensor, "n_instances k d_layer_in m"] | Float[Tensor, "k d_layer_in m"],
            Float[Tensor, "n_instances k m d_layer_out"] | Float[Tensor, "k m d_layer_out"],
        ]
    ],
    mask: Float[Tensor, "batch k"] | Float[Tensor, "batch n_instances k"],
    p: float,
    n_params: int,
) -> Float[Tensor, ""] | Float[Tensor, " n_instances"]:
    """Calculate the Schatten p-norms of the topk subnetworks and sum them.

    Args:
        As_and_Bs_vals: List of tuples containing A and B matrices for each layer
        mask: The mask to use for the Schatten p-norm penalty. May be a binary mask (if topk) or
            a float mask (if lp sparsity).
        p: The Schatten p-norm to use (from config.pnorm)
        n_params: The number of parameters in the model
    Returns:
        The Schatten p-norm penalty for the topk subnetworks
    """
    n_instances = mask.shape[1] if mask.ndim == 3 else None
    accumulate_shape = (n_instances,) if n_instances is not None else ()

    schatten_penalty = torch.zeros(accumulate_shape, device=As_and_Bs_vals[0][0].device)
    batch_size = mask.shape[0]

    for A, B in As_and_Bs_vals:
        # A: [k, d_in, m] or [n_instances, k, d_in, m]
        # B: [k, m, d_out] or [n_instances, k, m, d_out]
        # mask: [batch, k] or [batch, n_instances, k]

        # Compute S_A = A^T A and S_B = B B^T
        S_A = einops.einsum(A, A, "... k d_in m, ... k d_in m -> ... k m")
        S_B = einops.einsum(B, B, "... k m d_out, ... k m d_out -> ... k m")

        S_AB = S_A * S_B

        # Apply topk mask
        S_AB_topk = einops.einsum(S_AB, mask, "... k m, batch ... k -> batch ... k m")

        # Sum the Schatten p-norm
        schatten_penalty = schatten_penalty + ((S_AB_topk + 1e-16) ** (0.5 * p)).sum(
            dim=(0, -2, -1)
        )

    return schatten_penalty / n_params / batch_size


def calc_param_match_loss(
    pretrained_weights: dict[str, Float[Tensor, "n_instances d_out"] | Float[Tensor, " d_out"]],
    subnetwork_params_summed: dict[
        str, Float[Tensor, "n_instances d_out"] | Float[Tensor, " d_out"]
    ],
    param_map: dict[str, str],
    n_params: int,
    has_instance_dim: bool = False,
) -> Float[Tensor, ""] | Float[Tensor, " n_instances"]:
    """Calculate the parameter match loss.

    This is the L2 difference between the combined parameter matrices of the SPD Model and the
    target params.

    Args:
        pretrained_weights: The pretrained weights to be matched. May have an n_instances and/or
            d_in dimension.
        subnetwork_params_summed: The parameters of the SPD Model (that have already been summed
            over the subnetwork dimension). May have an n_instances and/or d_in dimension.
        param_map: A map from keys in pretrained_weights to keys in subnetwork_params_summed.
        has_instance_dim: Whether the model has an n_instances dimension.
        n_params: The number of parameters in the model.

    Returns:
        The parameter match loss of shape [n_instances] if the model has an n_instances dimension,
        otherwise of shape [].
    """
    device = next(iter(subnetwork_params_summed.values())).device
    param_match_loss = torch.tensor(0.0, device=device)
    for target_param_name, subnetwork_param_name in param_map.items():
        pretrained_weight = pretrained_weights[target_param_name]
        subnetwork_param = subnetwork_params_summed[subnetwork_param_name]
        if has_instance_dim:
            # params: [n_instances, d_out] or [n_instances, d_in, d_out]
            assert pretrained_weight.ndim in (3, 2)
            mean_dims = (-2, -1) if pretrained_weight.ndim == 3 else (-1,)
        else:
            # params: [d_out] or [d_in, d_out]
            assert pretrained_weight.ndim in (2, 1)
            mean_dims = (-2, -1) if pretrained_weight.ndim == 2 else (-1,)
        param_match_loss = param_match_loss + ((subnetwork_param - pretrained_weight) ** 2).sum(
            dim=mean_dims
        )
    return param_match_loss / n_params


def calc_orthog_loss_full_rank(
    subnet_param_vals: list[
        Float[Tensor, "k d_out"]
        | Float[Tensor, "k d_in d_out"]
        | Float[Tensor, "n_instances k d_out"]
        | Float[Tensor, "n_instances k d_in d_out"]
    ],
    has_instance_dim: bool = False,
) -> Float[Tensor, ""] | Float[Tensor, " n_instances"]:
    """Calculate the sum of the absolute values of inner products of different subnets.

    NOTE: We could and maybe should try L2 instead of absolute. Note that it is important that we
    use the dot product rather than the cosine sim normalized by layer (though we may normalize
    at the end).

    Args:
        subnetwork_params: The parameters of the SPD Model.
        has_instance_dim: Whether the model has an n_instances dimension.
    Returns:
        The orthogonality loss of shape [n_instances] if the model has an n_instances dimension,
        otherwise of shape [].
    """
    first_param = subnet_param_vals[0]
    if has_instance_dim:
        # params: [n_instances, k, d_out] or [n_instances, k, d_in, d_out]
        assert all(param.ndim in (3, 4) for param in subnet_param_vals), "Invalid number of dims"
        k = first_param.shape[1]
        dot_prods = torch.zeros((first_param.shape[0], k, k), device=first_param.device)
        ein_str = "n_instances k1 ... d_out, n_instances k2 ... d_out -> n_instances k1 k2"
    else:
        # params: [k, d_out] or [k, d_in, d_out]
        assert all(param.ndim in (2, 3) for param in subnet_param_vals), "Invalid number of dims"
        k = first_param.shape[0]
        dot_prods = torch.zeros((k, k), device=first_param.device)
        ein_str = "k1 ... d_out, k2 ... d_out -> k1 k2"

    for subnet in subnet_param_vals:
        dot_prods += einops.einsum(subnet, subnet, ein_str)

    # Multiply the k l diagonal by 0
    dot_prods.diagonal(dim1=-2, dim2=-1).zero_()
    orthog_loss = (dot_prods.abs()).mean(dim=(-2, -1))
    return orthog_loss


def calc_lp_sparsity_loss(
    out: Float[Tensor, "batch n_instances d_model_out"] | Float[Tensor, "batch d_model_out"],
    attributions: Float[Tensor, "batch n_instances k"] | Float[Tensor, "batch k"],
    step_pnorm: float,
) -> Float[Tensor, "batch k"] | Float[Tensor, "batch n_instances k"]:
    """Calculate the Lp sparsity loss on the attributions (inner_acts * d(out)/d(inner_acts).

    Args:
        out: The output of the model.
        attributions: The attributions to use for the sparsity loss.
        step_pnorm: The pnorm to use for the sparsity loss.
    Returns:
        The Lp sparsity loss. Will have an n_instances dimension if the model has an n_instances
            dimension. Note that we keep the batch and k dimensions as we need them if calculating
            the schatten loss.
    """
    # Average the attributions over the output dimensions
    d_model_out = out.shape[-1]
    attributions = attributions / d_model_out

    # step_pnorm * 0.5 is because we have the squares of sparsity_inner terms above
    lp_sparsity_loss_per_k = (attributions.abs() + 1e-16) ** (step_pnorm * 0.5)
    return lp_sparsity_loss_per_k


def calc_topk_param_attrib_loss(
    target_out: Float[Tensor, "batch n_instances d_model_out"] | Float[Tensor, "batch d_model_out"],
    target_params: dict[str, Tensor],
    subnetwork_params: dict[str, Tensor],
    topk_mask: Float[Tensor, "batch n_instances k"] | Float[Tensor, "batch k"],
    target_pre_acts: dict[str, Tensor],
    target_post_acts: dict[str, Tensor],
    has_instance_dim: bool,
    n_params: int,
) -> Float[Tensor, ""] | Float[Tensor, " n_instances"]:
    """Attribution patch loss of original params to sum of active subnetwork params.

    This function is (an efficient implementation of) dout/dW_target * (W_spd - W_target) where
    W_spd is the sum of currently-active (topk) subnetworks. The actual implementation is based on
    activations to simplify (and maybe speed up) calculations. This is because activations
    (i) have a batch dimension which makes autograd simpler and (ii) only have one not two embedding
    dimensions dimensions.

    Formula:
        d(f(x, W)) / d(a(x, W)) * (W - spd_W) * p(x, W)
    where
    - a(x, W) are the activations after the parameter matrix is applied in the target model,
    - p(x, W) are the activations before the parameter matrix is applied in the SPD model (
        this is set to 1 if W is a bias parameter)
    - f(x, W) is the output of the target model.

    Args:
        target_out: The output of the target model for the batch.
        target_params: The parameters of the target model which are decomposable.
        subnetwork_params: The parameters of the SPD model.
        topk_mask: The topk mask for the SPD model on the batch.
        target_pre_acts: The activations before the parameter matrix is applied in the target
            model.
        target_post_acts: The activations after the parameter matrix is applied in the target
            model.
        has_instance_dim: Whether the model has an n_instances dimension.
        n_params: The number of decomposable parameters in the model.

    Returns:
        The topk parameter attribution loss. Will have an n_instances dimension if the model has an
            n_instances dimension.
    """
    assert target_params.keys() == target_pre_acts.keys() == target_post_acts.keys()
    # Every parameter that we are decomposing must have an entry in target_params
    assert set(target_params.keys()) <= set(subnetwork_params.keys())

    device = next(iter(subnetwork_params.values())).device
    loss = torch.tensor(0.0, device=device)
    for out_idx in range(target_out.shape[-1]):
        # Get the derivative of the output w.r.t. the target_post_acts
        dout_d_post_acts = torch.autograd.grad(
            target_out[..., out_idx].sum(), list(target_post_acts.values()), retain_graph=True
        )
        loss_out_idx = torch.tensor(0.0, device=device)
        for i, param_name in enumerate(subnetwork_params):
            # Sum over the subnetwork dim
            ein_str = "k i ..., b i k -> b i ..." if has_instance_dim else "k ..., b k -> b ..."
            topk_subnet_sum = einops.einsum(
                subnetwork_params[param_name],
                topk_mask.to(dtype=subnetwork_params[param_name].dtype),
                ein_str,
            )
            param_diff = target_params[param_name] - topk_subnet_sum

            if "bias" in param_name:
                # Derivative @ param_diff
                ein_str = (
                    "b i d_out, b i d_out -> b i" if has_instance_dim else "b d_out, b d_out -> b"
                )
                param_loss = einops.einsum(dout_d_post_acts[i].detach(), param_diff, ein_str)
            else:
                # Derivative @ param_diff @ pre_acts
                ein_str = (
                    "b i d_out, b i d_in d_out, b i d_in -> b i"
                    if has_instance_dim
                    else "b d_out, b d_in d_out, b d_in -> b"
                )
                param_loss = einops.einsum(
                    dout_d_post_acts[i].detach(),
                    param_diff,
                    target_pre_acts[param_name],
                    ein_str,
                )

            loss_out_idx = loss_out_idx + param_loss

        loss = loss + loss_out_idx**2
    loss = (loss / target_out.shape[-1] + 1e-16).mean(dim=0)  # Mean over the batch dim
    return loss / n_params


def calc_act_recon(
    target_post_acts: dict[
        str, Float[Tensor, "batch n_instances d_out"] | Float[Tensor, "batch d_out"]
    ],
    layer_acts: dict[str, Float[Tensor, "batch n_instances d_out"] | Float[Tensor, "batch d_out"]],
) -> Float[Tensor, ""] | Float[Tensor, " n_instances"]:
    """MSE between all target model activations and the output of each subnetwork in the SPD model.

    Args:
        target_post_acts: The activations after each layer in the target model.
        layer_acts: The activations after each subnetwork in the SPD model.

    Returns:
        The activation reconstruction loss. Will have an n_instances dimension if the model has an
            n_instances dimension, otherwise a scalar.
    """
<<<<<<< HEAD
    assert (
        target_post_acts.keys() == layer_acts_topk.keys()
    ), f"Layer keys must match: {target_post_acts.keys()} != {layer_acts_topk.keys()}"
=======
    assert target_post_acts.keys() == layer_acts.keys(), "Layer keys must match"
>>>>>>> 9f46cb83

    device = next(iter(layer_acts.values())).device

    total_act_dim = 0  # Accumulate the d_out over all layers for normalization
    loss = torch.zeros(1, device=device)
    for layer_name in target_post_acts:
        total_act_dim += target_post_acts[layer_name].shape[-1]

        error = ((target_post_acts[layer_name] - layer_acts[layer_name]) ** 2).sum(dim=-1)
        loss = loss + error

    # Normalize by the total number of output dimensions and mean over the batch dim
    return (loss / total_act_dim).mean(dim=0)


def optimize(
    model: SPDFullRankModel | SPDRankPenaltyModel,
    config: Config,
    device: str,
    dataloader: DataLoader[tuple[Float[Tensor, "... n_features"], Float[Tensor, "... n_features"]]],
    pretrained_model: Model,
    param_map: dict[str, str] | None = None,
    plot_results_fn: Callable[..., dict[str, plt.Figure]] | None = None,
    out_dir: Path | None = None,
) -> None:
    model.to(device=device)
    has_instance_dim = hasattr(model, "n_instances")

    # Note that we expect weight decay to be problematic for spd
    opt = torch.optim.AdamW(model.parameters(), lr=config.lr, weight_decay=0.0)

    lr_schedule_fn = get_lr_schedule_fn(config.lr_schedule, config.lr_exponential_halflife)

    if config.param_match_coeff is not None:
        assert param_map is not None, "Need a param_map for param_match loss"
        # Check that our param_map contains all the decomposable param names
        assert set(param_map.keys()) == set(pretrained_model.all_decomposable_params().keys())
        assert set(param_map.values()) == set(model.all_subnetwork_params_summed().keys())

    pretrained_model.to(device=device)

    n_params = sum(p.numel() for p in list(model.all_subnetwork_params_summed().values()))
    if has_instance_dim:
        # All subnetwork param have an n_instances dimension
        n_params = n_params / model.n_instances

    step_lp_sparsity_coeff = None
    step_topk_recon_coeff = None
    epoch = 0
    total_samples = 0
    data_iter = iter(dataloader)
    for step in tqdm(range(config.steps + 1), ncols=0):
        if config.unit_norm_matrices:
            assert isinstance(
                model, SPDRankPenaltyModel
            ), "Can only norm matrices in SPDRankPenaltyModel instances"
            model.set_matrices_to_unit_norm()

        step_lr = get_lr_with_warmup(
            step=step,
            steps=config.steps,
            lr=config.lr,
            lr_schedule_fn=lr_schedule_fn,
            lr_warmup_pct=config.lr_warmup_pct,
        )
        for group in opt.param_groups:
            group["lr"] = step_lr

        step_pnorm = None

        opt.zero_grad(set_to_none=True)
        try:
            batch = next(data_iter)[0]  # Ignore labels here, we use the output of pretrained_model
        except StopIteration:
            tqdm.write(f"Epoch {epoch} finished, starting new epoch")
            epoch += 1
            data_iter = iter(dataloader)
            batch = next(data_iter)[0]

        batch = batch.to(device=device)
        target_out, pre_acts, post_acts = pretrained_model(batch)

        total_samples += batch.shape[0]

        if config.topk_recon_coeff is not None:
            step_topk_recon_coeff = get_sparsity_coeff_linear_warmup(
                step=step,
                steps=config.steps,
                max_sparsity_coeff=config.topk_recon_coeff,
                sparsity_warmup_pct=config.sparsity_warmup_pct,
            )
        if config.lp_sparsity_coeff is not None:
            step_lp_sparsity_coeff = get_sparsity_coeff_linear_warmup(
                step=step,
                steps=config.steps,
                max_sparsity_coeff=config.lp_sparsity_coeff,
                sparsity_warmup_pct=config.sparsity_warmup_pct,
            )

        # Do a forward pass with all subnetworks
        out, layer_acts, inner_acts = model(batch)

        # Calculate losses
        out_recon_loss = calc_recon_mse(out, target_out, has_instance_dim)

        orthog_loss = None
        if config.orthog_coeff is not None:
            subnet_param_vals = list(model.all_subnetwork_params().values())
            if config.distil_from_target:
                # Remove the final subnetwork index from all params
                subnet_param_vals = [
                    param[:, :-1] if has_instance_dim else param[:-1] for param in subnet_param_vals
                ]

            orthog_loss = calc_orthog_loss_full_rank(subnet_param_vals=subnet_param_vals)

        param_match_loss = None
        if config.param_match_coeff is not None:
            assert param_map is not None, "Need a param_map for param_match loss"
            param_match_loss = calc_param_match_loss(
                pretrained_weights=pretrained_model.all_decomposable_params(),
                subnetwork_params_summed=model.all_subnetwork_params_summed(),
                param_map=param_map,
                n_params=n_params,
                has_instance_dim=has_instance_dim,
            )

        attributions = calculate_attributions(
            model=model,
            batch=batch,
            out=out,
            target_out=target_out,
            pre_acts=pre_acts,
            post_acts=post_acts,
            inner_acts=inner_acts,
            attribution_type=config.attribution_type,
        )

        lp_sparsity_loss_per_k = None
        if config.lp_sparsity_coeff is not None:
            step_pnorm = config.pnorm or get_step_pnorm(step, config.steps, config.pnorm_end)
            lp_sparsity_loss_per_k = calc_lp_sparsity_loss(
                out=out, attributions=attributions, step_pnorm=step_pnorm
            )

        (
            out_topk,
            topk_l2_loss,
            schatten_loss,
            topk_recon_loss,
            topk_mask,
            topk_param_attrib_loss,
            layer_acts_topk,
        ) = None, None, None, None, None, None, None
        if config.topk is not None:
            # We always assume the final subnetwork is the one we want to distil
            topk_attrs: Float[Tensor, "batch ... k"] = (
                attributions[..., :-1] if config.distil_from_target else attributions
            )
            if (
                config.hardcode_topk_mask_step is not None
                and step <= config.hardcode_topk_mask_step
            ):
                batch: Float[Tensor, "batch ... d_in"]
                assert batch.shape[-1] == topk_attrs.shape[-1], (
                    "Hardcoded topk mask only works if the input dimension is features,"
                    "i.e. corresponds to subnetworks"
                )
                topk_mask = (batch != 0).float().to(device=device)
            else:
                topk_mask = calc_topk_mask(topk_attrs, config.topk, batch_topk=config.batch_topk)
            if config.distil_from_target:
                # Add back the final subnetwork index to the topk mask and set it to True
                last_subnet_mask = torch.ones(
                    (*topk_mask.shape[:-1], 1), dtype=torch.bool, device=device
                )
                topk_mask = torch.cat((topk_mask, last_subnet_mask), dim=-1)

            # Do a forward pass with only the topk subnetworks
            out_topk, layer_acts_topk, inner_acts_topk = model(batch, topk_mask=topk_mask)

            if config.topk_l2_coeff is not None:
                topk_l2_loss = calc_topk_l2_full_rank(
                    subnet_param_vals=list(model.all_subnetwork_params().values()),
                    topk_mask=topk_mask,
                    n_params=n_params,
                    n_instances=getattr(model, "n_instances", None),
                )

            if config.topk_recon_coeff is not None:
                assert out_topk is not None
                topk_recon_loss = calc_recon_mse(out_topk, target_out, has_instance_dim)

            if config.topk_param_attrib_coeff is not None:
                assert pre_acts is not None and post_acts is not None
                topk_param_attrib_loss = calc_topk_param_attrib_loss(
                    target_out=target_out,
                    target_params=pretrained_model.all_decomposable_params(),
                    subnetwork_params=model.all_subnetwork_params(),
                    topk_mask=topk_mask,
                    target_pre_acts=pre_acts,
                    target_post_acts=post_acts,
                    has_instance_dim=has_instance_dim,
                    n_params=n_params,
                )

        act_recon_loss = None
        if config.act_recon_coeff is not None:
            act_recon_loss = calc_act_recon(
                target_post_acts=post_acts,
                layer_acts=layer_acts if layer_acts_topk is None else layer_acts_topk,
            )

        if config.schatten_coeff is not None:
            assert isinstance(
                model, SPDRankPenaltyModel
            ), "Schatten only supported for SPDRankPenaltyModel"
            mask = topk_mask if topk_mask is not None else lp_sparsity_loss_per_k
            assert mask is not None
            schatten_pnorm = config.schatten_pnorm if config.schatten_pnorm is not None else 1.0
            # Use the attributions as the mask in the lp case, and topk_mask otherwise
            schatten_loss = calc_schatten_loss(
                As_and_Bs_vals=list(model.all_As_and_Bs().values()),
                mask=mask,
                p=schatten_pnorm,
                n_params=n_params,
            )

        # Sum over the k dimension (-1) and mean over the batch dimension (0)
        lp_sparsity_loss = (
            lp_sparsity_loss_per_k.sum(dim=-1).mean(dim=0)
            if lp_sparsity_loss_per_k is not None
            else None
        )

        # Add up the loss terms
        loss = torch.tensor(0.0, device=device)
        if orthog_loss is not None:
            assert config.orthog_coeff is not None
            loss = loss + config.orthog_coeff * orthog_loss.mean()
        if param_match_loss is not None:
            assert config.param_match_coeff is not None
            loss = loss + config.param_match_coeff * param_match_loss.mean()
        if config.out_recon_coeff is not None:
            loss = loss + config.out_recon_coeff * out_recon_loss.mean()
        if lp_sparsity_loss is not None:
            assert step_lp_sparsity_coeff is not None
            loss = loss + step_lp_sparsity_coeff * lp_sparsity_loss.mean()
        if topk_recon_loss is not None:
            assert step_topk_recon_coeff is not None
            loss = loss + step_topk_recon_coeff * topk_recon_loss.mean()
        if topk_l2_loss is not None:
            assert config.topk_l2_coeff is not None
            loss = loss + config.topk_l2_coeff * topk_l2_loss.mean()
        if topk_param_attrib_loss is not None:
            assert config.topk_param_attrib_coeff is not None
            loss = loss + config.topk_param_attrib_coeff * topk_param_attrib_loss.mean()
        if act_recon_loss is not None:
            assert config.act_recon_coeff is not None
            loss = loss + config.act_recon_coeff * act_recon_loss.mean()
        if schatten_loss is not None:
            assert config.schatten_coeff is not None
            loss = loss + config.schatten_coeff * schatten_loss.mean()

        # Logging
        if step % config.print_freq == 0:
            # If using multiple instances, print the losses as tensors in new lines
            nl = "\n" if has_instance_dim else " "
            tqdm.write(f"Step {step}")
            tqdm.write(f"Total loss: {loss.item()}")
            if step_pnorm is not None:
                tqdm.write(f"Current pnorm:{nl}{step_pnorm}")
            if lp_sparsity_loss is not None:
                tqdm.write(f"LP sparsity loss:{nl}{lp_sparsity_loss}")
            if topk_recon_loss is not None:
                tqdm.write(f"Topk recon loss:{nl}{topk_recon_loss}")
            tqdm.write(f"Out recon loss:{nl}{out_recon_loss}")
            if topk_l2_loss is not None:
                tqdm.write(f"topk l2 loss:{nl}{topk_l2_loss}")
            if param_match_loss is not None:
                tqdm.write(f"Param match loss:{nl}{param_match_loss}")
            if orthog_loss is not None:
                tqdm.write(f"Orthog loss:{nl}{orthog_loss}")
            if topk_param_attrib_loss is not None:
                tqdm.write(f"Topk param attrib loss:{nl}{topk_param_attrib_loss}")
            if act_recon_loss is not None:
                tqdm.write(f"Act recon loss:{nl}{act_recon_loss}")
            if schatten_loss is not None:
                tqdm.write(f"Schatten loss:{nl}{schatten_loss}")
            if config.wandb_project:
                wandb.log(
                    {
                        "pnorm": step_pnorm,
                        "lr": step_lr,
                        "total_loss": loss.mean().item(),
                        "lp_sparsity_loss": lp_sparsity_loss.mean().item()
                        if lp_sparsity_loss is not None
                        else None,
                        "topk_recon_loss": topk_recon_loss.mean().item()
                        if topk_recon_loss is not None
                        else None,
                        "recon_loss": out_recon_loss.mean().item(),
                        "param_match_loss": param_match_loss.mean().item()
                        if param_match_loss is not None
                        else None,
                        "topk_l2_loss": topk_l2_loss.mean().item()
                        if topk_l2_loss is not None
                        else None,
                        "orthog_loss": orthog_loss.mean().item()
                        if orthog_loss is not None
                        else None,
                        "topk_param_attrib_loss": topk_param_attrib_loss.mean().item()
                        if topk_param_attrib_loss is not None
                        else None,
                        "act_recon_loss": act_recon_loss.mean().item()
                        if act_recon_loss is not None
                        else None,
                        "schatten_loss": schatten_loss.mean().item()
                        if schatten_loss is not None
                        else None,
                    },
                    step=step,
                )

        if (
            plot_results_fn is not None
            and config.image_freq is not None
            and step % config.image_freq == 0
        ):
            fig_dict = plot_results_fn(
                model=model,
                target_model=pretrained_model,
                step=step,
                out_dir=out_dir,
                device=device,
                config=config,
                topk_mask=topk_mask,
                pre_acts=pre_acts,
            )
            if config.wandb_project:
                wandb.log(
                    {k: wandb.Image(v) for k, v in fig_dict.items()},
                    step=step,
                )

        if (
            (config.save_freq is not None and step % config.save_freq == 0 and step > 0)
            or step == config.steps
        ) and out_dir is not None:
            torch.save(model.state_dict(), out_dir / f"spd_model_{step}.pth")
            tqdm.write(f"Saved model to {out_dir / f'spd_model_{step}.pth'}")
            if config.wandb_project:
                wandb.save(str(out_dir / f"spd_model_{step}.pth"), base_path=out_dir)

        # Skip gradient step if we are at the last step (last step just for plotting and logging)
        if step != config.steps:
            loss.backward()

            if step % config.print_freq == 0 and config.wandb_project:
                # Calculate gradient norm
                grad_norm: float = 0.0
                for param in model.parameters():
                    if param.grad is not None:
                        grad_norm += param.grad.data.norm()  # type: ignore
                wandb.log({"grad_norm": grad_norm}, step=step)

            if config.unit_norm_matrices:
                assert isinstance(
                    model, SPDRankPenaltyModel
                ), "Can only norm matrices in SPDRankPenaltyModel instances"
                model.fix_normalized_adam_gradients()

            opt.step()<|MERGE_RESOLUTION|>--- conflicted
+++ resolved
@@ -655,13 +655,9 @@
         The activation reconstruction loss. Will have an n_instances dimension if the model has an
             n_instances dimension, otherwise a scalar.
     """
-<<<<<<< HEAD
     assert (
-        target_post_acts.keys() == layer_acts_topk.keys()
-    ), f"Layer keys must match: {target_post_acts.keys()} != {layer_acts_topk.keys()}"
-=======
-    assert target_post_acts.keys() == layer_acts.keys(), "Layer keys must match"
->>>>>>> 9f46cb83
+        target_post_acts.keys() == layer_acts.keys()
+    ), f"Layer keys must match: {target_post_acts.keys()} != {layer_acts.keys()}"
 
     device = next(iter(layer_acts.values())).device
 
