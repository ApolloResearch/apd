"""Run SPD on a model."""

import json
from collections.abc import Callable
from pathlib import Path
from typing import Literal, Self

import einops
import matplotlib.pyplot as plt
import numpy as np
import torch
import wandb
from jaxtyping import Bool, Float
from pydantic import (
    BaseModel,
    ConfigDict,
    Field,
    NonNegativeFloat,
    PositiveFloat,
    PositiveInt,
    model_validator,
)
from torch import Tensor
from torch.utils.data import DataLoader
from tqdm import tqdm

from spd.log import logger
from spd.models.base import Model, SPDFullRankModel, SPDModel
from spd.types import Probability, RootPath
from spd.utils import (
    calc_ablation_attributions,
    calc_attributions_full_rank,
    calc_attributions_rank_one,
    calc_topk_mask,
)


class TMSConfig(BaseModel):
    model_config = ConfigDict(extra="forbid", frozen=True)
    task_name: Literal["tms"] = "tms"
    n_features: PositiveInt
    n_hidden: PositiveInt
    n_instances: PositiveInt
    k: PositiveInt
    feature_probability: Probability
    train_bias: bool
    bias_val: float
    pretrained_model_path: RootPath | None = None


class DeepLinearConfig(BaseModel):
    model_config = ConfigDict(extra="forbid", frozen=True)
    task_name: Literal["deep_linear"] = "deep_linear"
    n_features: PositiveInt | None = None
    n_layers: PositiveInt | None = None
    n_instances: PositiveInt | None = None
    k: PositiveInt | None = None
    pretrained_model_path: RootPath | None = None


class PiecewiseConfig(BaseModel):
    model_config = ConfigDict(extra="forbid", frozen=True)
    task_name: Literal["piecewise"] = "piecewise"
    n_functions: PositiveInt
    neurons_per_function: PositiveInt
    n_layers: PositiveInt
    feature_probability: Probability
    range_min: float
    range_max: float
    k: PositiveInt
    init_scale: float = 1.0
    target_seed: int | None = None
    dataset_seed: int | None = None
    simple_bias: bool = False
    handcoded_AB: bool = False
    decompose_bias: bool = True


class Config(BaseModel):
    model_config = ConfigDict(extra="forbid", frozen=True)
    wandb_project: str | None = None
    wandb_run_name: str | None = None
    wandb_run_name_prefix: str = ""
    full_rank: bool = False
    seed: int = 0
    topk: PositiveFloat | None = None
    batch_topk: bool = True
    batch_size: PositiveInt
    steps: PositiveInt
    print_freq: PositiveInt
    image_freq: PositiveInt | None = None
    slow_images: bool = False
    save_freq: PositiveInt | None = None
    lr: PositiveFloat
    orthog_coeff: NonNegativeFloat | None = None
    out_recon_coeff: NonNegativeFloat | None = None
    param_match_coeff: NonNegativeFloat | None = 1.0
    topk_recon_coeff: NonNegativeFloat | None = None
    topk_l2_coeff: NonNegativeFloat | None = None
    lp_sparsity_coeff: NonNegativeFloat | None = None
    topk_param_attrib_coeff: NonNegativeFloat | None = None
    pnorm: PositiveFloat | None = None
    pnorm_end: PositiveFloat | None = None
    lr_schedule: Literal["linear", "constant", "cosine", "exponential"] = "constant"
    lr_exponential_halflife: PositiveFloat | None = None
    lr_warmup_pct: Probability = 0.0
    sparsity_loss_type: Literal["jacobian"] = "jacobian"
    sparsity_warmup_pct: Probability = 0.0
    unit_norm_matrices: bool = True
    ablation_attributions: bool = False
    task_config: DeepLinearConfig | PiecewiseConfig | TMSConfig = Field(
        ..., discriminator="task_name"
    )

    @model_validator(mode="after")
    def validate_model(self) -> Self:
        # Check valid combinations of topk and batch_size
        if self.topk is not None:
            if self.batch_topk:
                if not (self.batch_size * self.topk).is_integer():
                    logger.warning(
                        f"batch_size * topk={self.batch_size * self.topk} is not an integer, will "
                        f"round down from {self.batch_size * self.topk} to "
                        f"{int(self.batch_size * self.topk)} when calculating topk_mask"
                    )
            else:
                if not self.topk.is_integer():
                    raise ValueError("topk must be an integer when not using batch_topk")

        # Warn if neither topk_recon_coeff nor lp_sparsity_coeff is set
        if not self.topk_recon_coeff and not self.lp_sparsity_coeff:
            logger.warning("Neither topk_recon_coeff nor lp_sparsity_coeff is set")

        # If topk_recon_coeff is set, topk must be set
        if self.topk_recon_coeff is not None:
            assert self.topk is not None, "topk must be set if topk_recon_coeff is set"

        # If lp_sparsity_coeff is set, pnorm or pnorm_end must be set
        if self.lp_sparsity_coeff is not None:
            assert (
                self.pnorm is not None or self.pnorm_end is not None
            ), "pnorm or pnorm_end must be set if lp_sparsity_coeff is set"

        # Check that topk_l2_coeff and topk_recon_coeff are None if topk is None
        if self.topk is None:
            assert self.topk_l2_coeff is None, "topk_l2_coeff is not None but topk is"
            assert self.topk_recon_coeff is None, "topk_recon_coeff is not None but topk is"

        # Give a warning if both out_recon_coeff and param_match_coeff are > 0
        if (
            self.param_match_coeff is not None
            and self.param_match_coeff > 0
            and self.out_recon_coeff is not None
            and self.out_recon_coeff > 0
        ):
            logger.warning(
                "Both param_match_coeff and out_recon_coeff are > 0. It's typical to only set one."
            )

        # If any of the coeffs are 0, raise a warning
        msg = "is 0, you may wish to instead set it to null to avoid calculating the loss"
        if self.topk_l2_coeff == 0:
            logger.warning(f"topk_l2_coeff {msg}")
        if self.topk_recon_coeff == 0:
            logger.warning(f"topk_recon_coeff {msg}")
        if self.lp_sparsity_coeff == 0:
            logger.warning(f"lp_sparsity_coeff {msg}")
        if self.param_match_coeff == 0:
            logger.warning(f"param_match_coeff {msg}")

        # Check that lr_exponential_halflife is not None if lr_schedule is "exponential"
        if self.lr_schedule == "exponential":
            assert (
                self.lr_exponential_halflife is not None
            ), "lr_exponential_halflife must be set if lr_schedule is exponential"

        if self.full_rank:
            assert not self.unit_norm_matrices, "Can't unit norm matrices if full rank"

        if self.ablation_attributions:
            assert self.topk is not None, "ablation_attributions is only compatible with topk"

        if (
            self.full_rank
            and isinstance(self.task_config, PiecewiseConfig)
            and not self.task_config.handcoded_AB
            and not self.task_config.decompose_bias
        ):
            raise ValueError("Must have one of handcoded_AB or decompose_bias set")

        if (
            not self.full_rank
            and isinstance(self.task_config, PiecewiseConfig)
            and self.task_config.decompose_bias
        ):
            raise ValueError("Cannot decompose bias in rank 1 case")

        if self.topk_param_attrib_coeff is not None and not isinstance(
            self.task_config, PiecewiseConfig
        ):
            raise ValueError("act_recon_coeff is currenlty only suppported for piecewise")

        return self


def get_lr_schedule_fn(
    lr_schedule: Literal["linear", "constant", "cosine", "exponential"],
    lr_exponential_halflife: PositiveFloat | None = None,
) -> Callable[[int, int], float]:
    if lr_schedule == "linear":
        return lambda step, steps: 1 - (step / steps)
    elif lr_schedule == "constant":
        return lambda *_: 1.0
    elif lr_schedule == "cosine":
        return lambda step, steps: 1.0 if steps == 1 else np.cos(0.5 * np.pi * step / (steps - 1))
    elif lr_schedule == "exponential":
        assert lr_exponential_halflife is not None  # Should have been caught by model validator
        halflife = lr_exponential_halflife
        gamma = 0.5 ** (1 / halflife)
        logger.info(f"Using exponential LR schedule with halflife {halflife} steps (gamma {gamma})")
        return lambda step, steps: gamma**step
    else:
        raise ValueError(f"Unknown lr_schedule: {lr_schedule}")


def get_step_pnorm(step: int, total_steps: int, pnorm_end: float | None = None) -> float:
    if pnorm_end is None:
        return 1.0
    progress = step / total_steps
    return 1 + (pnorm_end - 1) * progress


def get_sparsity_coeff_linear_warmup(
    step: int, steps: int, max_sparsity_coeff: float, sparsity_warmup_pct: float
) -> float:
    warmup_steps = int(steps * sparsity_warmup_pct)
    if step < warmup_steps:
        return max_sparsity_coeff * (step / warmup_steps)
    return max_sparsity_coeff


def get_lr_with_warmup(
    step: int,
    steps: int,
    lr: float,
    lr_schedule_fn: Callable[[int, int], float],
    lr_warmup_pct: float,
) -> float:
    warmup_steps = int(steps * lr_warmup_pct)
    if step < warmup_steps:
        return lr * (step / warmup_steps)
    return lr * lr_schedule_fn(step - warmup_steps, steps - warmup_steps)


def calc_recon_mse(
    output: Float[Tensor, "batch n_features"] | Float[Tensor, "batch n_instances n_features"],
    labels: Float[Tensor, "batch n_features"] | Float[Tensor, "batch n_instances n_features"],
    has_instance_dim: bool = False,
) -> Float[Tensor, ""] | Float[Tensor, " n_instances"]:
    recon_loss = (output - labels) ** 2
    if recon_loss.ndim == 3:
        assert has_instance_dim
        recon_loss = einops.reduce(recon_loss, "b i f -> i", "mean")
    elif recon_loss.ndim == 2:
        recon_loss = recon_loss.mean()
    else:
        raise ValueError(f"Expected 2 or 3 dims in recon_loss, got {recon_loss.ndim}")
    return recon_loss


def calc_topk_l2_rank_one(
    As_and_Bs_vals: list[tuple[Float[Tensor, "d_layer_in k"], Float[Tensor, "k d_layer_out"]]],
    topk_mask: Bool[Tensor, "batch k"] | Bool[Tensor, "batch n_instances k"],
) -> Float[Tensor, ""] | Float[Tensor, " n_instances"]:
    """Calculate the L2 of the sum of the topk subnetworks.

    Args:
        all_As_and_Bs: The A and B matrices for each layer.
        topk_mask: The topk mask to use for the L2 penalty.

    Returns:
        The L2 penalty for the topk subnetworks. One value for each n_instance (used in tms and
            deep linear toy models).
    """
    batch_size = topk_mask.shape[0]
    n_instances = topk_mask.shape[1] if topk_mask.ndim == 3 else None
    accumulate_shape = (batch_size,) if n_instances is None else (batch_size, n_instances)

    topk_l2_penalty = torch.zeros(accumulate_shape, device=As_and_Bs_vals[0][0].device)
    for A, B in As_and_Bs_vals:
        # A: [d_in, k] or [n_instances, d_in, k]
        # B: [k, d_out] or [n_instances, k, d_out]
        # topk_mask: [batch, k] or [batch, n_instances, k]
        A_topk = torch.einsum("...fk,b...k ->b...fk", A, topk_mask)
        AB_topk = torch.einsum("b...fk,...kh->b...fh", A_topk, B)
        topk_l2_penalty = topk_l2_penalty + ((AB_topk) ** 2).mean(dim=(0, -2, -1))

    return topk_l2_penalty / len(As_and_Bs_vals)


def calc_topk_l2_full_rank(
    subnetwork_params: list[
        Float[Tensor, "k d_out"]
        | Float[Tensor, "k d_in d_out"]
        | Float[Tensor, "n_instances k d_out"]
        | Float[Tensor, "n_instances k d_in d_out"]
    ],
    topk_mask: Bool[Tensor, "batch k"] | Bool[Tensor, "batch n_instances k"],
    n_instances: int | None = None,
) -> Float[Tensor, ""] | Float[Tensor, " n_instances"]:
    """Calculate the L2 of the sum of the topk subnetworks.

    Note that we explicitly write the batch dimension to aid understanding. The einsums
    produce the same operation without it. The ... indicates an optional n_instances dimension.

    Args:
        subnetwork_params: The parameters of the subnetwork.
        topk_mask: The topk mask to use for the L2 penalty.
        n_instances: The number of instances in the model.

    Returns:
        The L2 penalty for the topk subnetworks. One value for each n_instance (used in tms and
            deep linear toy models).
    """
    assert len(subnetwork_params) > 0, "No subnetwork parameters provided"

    batch_size = topk_mask.shape[0]
    accumulate_shape = (batch_size,) if n_instances is None else (batch_size, n_instances)

    topk_mask = topk_mask.to(subnetwork_params[0].dtype)
    topk_l2_penalty = torch.zeros(accumulate_shape, device=subnetwork_params[0].device)
    for subnetwork_param_val in subnetwork_params:
        if n_instances is None:
            # subnetwork_param_val: [k, d_in, d_out] or [k, d_out] (if bias param)
            # topk_mask: [batch, k]
            ein_str = "k ... d_out, batch k -> batch ... d_out"
            # mean over all dims
            assert subnetwork_param_val.ndim in (3, 2), "Invalid number of dimensions"
            mean_dims = tuple(range(subnetwork_param_val.ndim))
        else:
            # subnetwork_param_val: [n_instances, k, d_in, d_out] or [n_instances, k, d_out]
            # topk_mask: [batch, n_instances, k]
            ein_str = "n_instances k ... d_out, batch n_instances k -> batch n_instances ... d_out"
            # mean over all dims except the n_instances dim
            assert subnetwork_param_val.ndim in (4, 3), "Invalid number of dimensions"
            mean_dims = (0, -2, -1) if subnetwork_param_val.ndim == 4 else (0, -1)

        topk_params = einops.einsum(subnetwork_param_val, topk_mask, ein_str)
        topk_l2_penalty = topk_l2_penalty + ((topk_params) ** 2).mean(dim=mean_dims)

    return topk_l2_penalty / len(subnetwork_params)


def calc_param_match_loss(
    pretrained_weights: dict[str, Float[Tensor, "n_instances d_out"] | Float[Tensor, " d_out"]],
    subnetwork_params_summed: dict[
        str, Float[Tensor, "n_instances d_out"] | Float[Tensor, " d_out"]
    ],
    param_map: dict[str, str],
    has_instance_dim: bool = False,
) -> Float[Tensor, ""] | Float[Tensor, " n_instances"]:
    """Calculate the parameter match loss.

    This is the L2 difference between the combined parameter matrices of the SPDModel and the
    target params.

    Args:
        pretrained_weights: The pretrained weights to be matched. May have an n_instances and/or
            d_in dimension.
        subnetwork_params_summed: The parameters of the SPDModel (that have already been summed over
            the subnetwork dimension). May have an n_instances and/or d_in dimension.
        param_map: A map from keys in pretrained_weights to keys in subnetwork_params_summed.
        has_instance_dim: Whether the model has an n_instances dimension.

    Returns:
        The parameter match loss of shape [n_instances] if the model has an n_instances dimension,
        otherwise of shape [].
    """
    device = next(iter(subnetwork_params_summed.values())).device
    param_match_loss = torch.tensor(0.0, device=device)
    for target_param_name, subnetwork_param_name in param_map.items():
        pretrained_weight = pretrained_weights[target_param_name]
        subnetwork_param = subnetwork_params_summed[subnetwork_param_name]
        if has_instance_dim:
            # params: [n_instances, d_out] or [n_instances, d_in, d_out]
            assert pretrained_weight.ndim in (3, 2)
            mean_dims = (-2, -1) if pretrained_weight.ndim == 3 else (-1,)
        else:
            # params: [d_out] or [d_in, d_out]
            assert pretrained_weight.ndim in (2, 1)
            mean_dims = (-2, -1) if pretrained_weight.ndim == 2 else (-1,)
        param_match_loss = param_match_loss + ((subnetwork_param - pretrained_weight) ** 2).mean(
            dim=mean_dims
        )
    return param_match_loss / len(subnetwork_params_summed)


def calc_orthog_loss_full_rank(
    subnetwork_params: list[
        Float[Tensor, "k d_out"]
        | Float[Tensor, "k d_in d_out"]
        | Float[Tensor, "n_instances k d_out"]
        | Float[Tensor, "n_instances k d_in d_out"]
    ],
    has_instance_dim: bool = False,
) -> Float[Tensor, ""] | Float[Tensor, " n_instances"]:
    """Calculate the sum of the absolute values of inner products of different subnets.

    NOTE: We could and maybe should try L2 instead of absolute, as well as cosine sim rather than
    dot product.

    Args:
        subnetwork_params: The parameters of the SPDModel.
        has_instance_dim: Whether the model has an n_instances dimension.

    Returns:
        The orthogonality loss of shape [n_instances] if the model has an n_instances dimension,
        otherwise of shape [].
    """
    first_param = subnetwork_params[0]
    if has_instance_dim:
        # params: [n_instances, k, d_out] or [n_instances, k, d_in, d_out]
        assert all(param.ndim in (3, 4) for param in subnetwork_params), "Invalid number of dims"
        k = first_param.shape[1]
        dot_prods = torch.zeros((first_param.shape[0], k, k), device=first_param.device)
        ein_str = "n_instances k1 ... d_out, n_instances k2 ... d_out -> n_instances k1 k2"
    else:
        # params: [k, d_out] or [k, d_in, d_out]
        assert all(param.ndim in (2, 3) for param in subnetwork_params), "Invalid number of dims"
        k = first_param.shape[0]
        dot_prods = torch.zeros((k, k), device=first_param.device)
        ein_str = "k1 ... d_out, k2 ... d_out -> k1 k2"

    for subnet in subnetwork_params:
        dot_prods += einops.einsum(subnet, subnet, ein_str)

    # Multiply the k l diagonal by 0
    dot_prods.diagonal(dim1=-2, dim2=-1).zero_()
    orthog_loss = (dot_prods.abs()).mean(dim=(-2, -1))
    return orthog_loss


def calc_lp_sparsity_loss_rank_one(
    out: Float[Tensor, "batch n_instances d_model_out"] | Float[Tensor, "batch d_model_out"],
    layer_acts: dict[str, Float[Tensor, "batch n_instances d_out"] | Float[Tensor, "batch d_out"]],
    inner_acts: dict[str, Float[Tensor, "batch n_instances k"] | Float[Tensor, "batch k"]],
    B_params: dict[str, Float[Tensor, "n_instances k d_out"] | Float[Tensor, "k d_out"]],
    step_pnorm: float,
) -> Float[Tensor, ""] | Float[Tensor, " n_instances"]:
    """Calculate the Lp sparsity loss on the attributions (inner_acts * d(out)/d(inner_acts).

    Unlike the attributions we calculate for topk in `spd.utils.calc_attributions`, in this function
    we calculate the derivative w.r.t. the layer activations and multiply by that layer's B matrix.
    This will give the same gradient as taking the derivative w.r.t. the inner_acts using the chain
    rule, but importantly it puts the B matrix in the computational graph for this calculation so
    backprop can pass through it (autograd.grad will not build a computational graph from
    intermediate tensors
    https://gist.github.com/danbraunai-apollo/388c3c76be92922cf7b2a2f7da7d0d43). This is a
    (somewhat arbitrary) decision to include this layer's B matrix but not future layer parameters
    in the sparsity loss. We don't do this in topk because topk isn't a differentiable operation
    anyway.

    Args:
        out: The output of the model.
        layer_acts: Activations at the output of each layer (i.e. after both A and B transformations).
        inner_acts: The inner acts of the model (i.e. the set of subnetwork activations after the A
            transformation for each parameter matrix).
<<<<<<< HEAD
        B_params: The output parameters of each layer.
=======
        B_params: The B matrix of each rank one layer.
>>>>>>> 2041b7b5
        step_pnorm: The pnorm at the current step.

    Returns:
        The Lp sparsity loss. Will have an n_instances dimension if the model has an n_instances
            dimension.
    """
    assert layer_acts.keys() == inner_acts.keys() == B_params.keys()
    first_param_name = next(iter(layer_acts.keys()))
    attributions = torch.zeros_like(inner_acts[first_param_name], requires_grad=True)
    for feature_idx in range(out.shape[-1]):
        grad_layer_acts = torch.autograd.grad(
            out[..., feature_idx].sum(),
            list(layer_acts.values()),
            retain_graph=True,
        )
        sparsity_inner = torch.zeros_like(attributions, requires_grad=True)
        for i, param_matrix_name in enumerate(layer_acts.keys()):
            # h_i * grad_h_i
            sparsity_inner = sparsity_inner + (
                inner_acts[param_matrix_name]
                * torch.einsum(
                    "...o,...ko->...k", grad_layer_acts[i].detach(), B_params[param_matrix_name]
                )
            )

        attributions = attributions + sparsity_inner**2
    attributions = attributions / out.shape[-1]

    # step_pnorm * 0.5 is because we have the squares of sparsity_inner terms above
    lp_sparsity_loss = ((attributions.abs() + 1e-16) ** (step_pnorm * 0.5)).sum(dim=-1)
    lp_sparsity_loss = lp_sparsity_loss.mean(dim=0)  # Mean over batch dim
    return lp_sparsity_loss


def calc_lp_sparsity_loss_full_rank(
    out: Float[Tensor, "batch n_instances d_model_out"] | Float[Tensor, "batch d_model_out"],
    layer_acts: dict[str, Float[Tensor, "batch n_instances d_out"] | Float[Tensor, "batch d_out"]],
    inner_acts: dict[
        str, Float[Tensor, "batch n_instances k d_out"] | Float[Tensor, "batch k d_out"]
    ],
    step_pnorm: float,
) -> Float[Tensor, ""] | Float[Tensor, " n_instances"]:
    """Calculate the Lp sparsity loss on the attributions (inner_acts * d(out)/d(inner_acts).

    Args:
        out: The output of the model.
        layer_acts: The activations of each layer (after summing over the subnetworks).
        inner_acts: The activations of each subnetwork (before summing over the subnetworks).
        step_pnorm: The pnorm to use for the sparsity loss.
    Returns:
        The Lp sparsity loss. Will have an n_instances dimension if the model has an n_instances
            dimension.
    """
    attributions = calc_attributions_full_rank(out, inner_acts, layer_acts)

    # Average the attributions over the output dimensions
    d_model_out = out.shape[-1]
    attributions = attributions / d_model_out

    # step_pnorm * 0.5 is because we have the squares of sparsity_inner terms above
    lp_sparsity_loss = ((attributions.abs() + 1e-16) ** (step_pnorm * 0.5)).sum(dim=-1)
    lp_sparsity_loss = lp_sparsity_loss.mean(dim=0)  # Mean over batch dim
    return lp_sparsity_loss


def calc_topk_param_attrib_loss(
    target_out: Float[Tensor, "batch n_instances d_model_out"] | Float[Tensor, "batch d_model_out"],
    target_params: dict[str, Tensor],
    subnetwork_params: dict[str, Tensor],
    topk_mask: Float[Tensor, "batch n_instances k"] | Float[Tensor, "batch k"],
    target_layer_pre_acts: dict[str, Tensor],
    target_layer_post_acts: dict[str, Tensor],
    has_instance_dim: bool,
) -> Float[Tensor, ""] | Float[Tensor, " n_instances"]:
    """Reconstruction loss between the parameters of the topk subnets between the SPD and target
    models.

    The loss is weighted by the gradient of the true model w.r.t the true activations at
    the same position.

    Formula:
        d(f(x, theta)) / d(a(x, theta)) * (theta - spd_theta) * p(x, theta)
    where
    - a(x, theta) are the activations after the parameter matrix is applied in the target model,
    - p(x, theta) are the activations before the parameter matrix is applied in the SPD model (
        this is set to 1 if theta is a bias parameter)
    - f(x, theta) is the output of the target model.

    Args:
        target_out: The output of the target model for the batch.
        target_params: The parameters of the target model which are decomposable.
        subnetwork_params: The parameters of the SPD model.
        topk_mask: The topk mask for the SPD model on the batch.
        target_layer_pre_acts: The activations before the parameter matrix is applied in the target
            model.
        target_layer_post_acts: The activations after the parameter matrix is applied in the target
            model.
        has_instance_dim: Whether the model has an n_instances dimension.

    Returns:
        The topk parameter attribution loss. Will have an n_instances dimension if the model has an
            n_instances dimension.
    """
    assert target_params.keys() == target_layer_pre_acts.keys() == target_layer_post_acts.keys()
    # Every parameter that we are decomposing must have an entry in target_params
    assert set(target_params.keys()) <= set(subnetwork_params.keys())

    device = next(iter(subnetwork_params.values())).device
    loss = torch.tensor(0.0, device=device)
    for out_idx in range(target_out.shape[-1]):
        # Get the derivative of the output w.r.t. the target_layer_post_acts
        dout_d_post_acts = torch.autograd.grad(
            target_out[..., out_idx].sum(), list(target_layer_post_acts.values()), retain_graph=True
        )
        loss_out_idx = torch.tensor(0.0, device=device)
        for i, k in enumerate(subnetwork_params):
            # Sum over the subnetwork dim
            ein_str = "k i ..., b i k -> b i ..." if has_instance_dim else "k ..., b k -> b ..."
            topk_subnet = einops.einsum(
                subnetwork_params[k], topk_mask.to(dtype=subnetwork_params[k].dtype), ein_str
            )
            param_diff = target_params[k] - topk_subnet

            if "bias" in k:
                # Derivative @ param_diff
                ein_str = "b i d_out, b i d_out -> i" if has_instance_dim else "b d_out, b d_out ->"
                loss_k = einops.einsum(dout_d_post_acts[i].detach(), param_diff, ein_str)
            else:
                # Derivative @ param_diff @ pre_acts
                ein_str = (
                    "b i d_out, b i d_in d_out, b i d_in -> i"
                    if has_instance_dim
                    else "b d_out, b d_in d_out, b d_in ->"
                )
                loss_k = einops.einsum(
                    dout_d_post_acts[i].detach(), param_diff, target_layer_pre_acts[k], ein_str
                )

            # Accumulate loss (normalized by number of params)
            loss_out_idx = loss_out_idx + loss_k / (target_params[k].numel())

        loss = loss + (loss_out_idx / len(subnetwork_params)) ** 2
    loss = (loss / target_out.shape[-1] + 1e-16).sqrt()
    return loss


def optimize(
    model: SPDModel | SPDFullRankModel,
    config: Config,
    device: str,
    dataloader: DataLoader[tuple[Float[Tensor, "... n_features"], Float[Tensor, "... n_features"]]],
    pretrained_model: Model | None,
    param_map: dict[str, str] | None = None,
    plot_results_fn: Callable[..., dict[str, plt.Figure]] | None = None,
    out_dir: Path | None = None,
) -> None:
    model.to(device=device)

    has_instance_dim = hasattr(model, "n_instances")

    # Note that we expect weight decay to be problematic for spd
    opt = torch.optim.AdamW(model.parameters(), lr=config.lr, weight_decay=0.0)

    lr_schedule_fn = get_lr_schedule_fn(config.lr_schedule, config.lr_exponential_halflife)

    step_lp_sparsity_coeff = None
    step_topk_recon_coeff = None
    epoch = 0
    total_samples = 0
    data_iter = iter(dataloader)
    for step in tqdm(range(config.steps + 1), ncols=0):
        if config.unit_norm_matrices:
            assert isinstance(model, SPDModel), "Can only norm matrices in SPDModel instances"
            model.set_matrices_to_unit_norm()

        step_lr = get_lr_with_warmup(
            step=step,
            steps=config.steps,
            lr=config.lr,
            lr_schedule_fn=lr_schedule_fn,
            lr_warmup_pct=config.lr_warmup_pct,
        )
        for group in opt.param_groups:
            group["lr"] = step_lr

        step_pnorm = None

        opt.zero_grad(set_to_none=True)
        try:
            batch, labels = next(data_iter)
        except StopIteration:
            tqdm.write(f"Epoch {epoch} finished, starting new epoch")
            epoch += 1
            data_iter = iter(dataloader)
            batch, labels = next(data_iter)

        batch = batch.to(device=device)
        labels = labels.to(device=device)

        layer_pre_acts = None
        layer_post_acts = None
        if pretrained_model is not None:
            if config.param_match_coeff is not None:
                assert param_map is not None, "Need a param_map for param_match loss"
                # Check that our param_map contains all the decomposable param names
                assert set(param_map.keys()) == set(
                    pretrained_model.all_decomposable_params().keys()
                )
                assert set(param_map.values()) == set(model.all_subnetwork_params_summed().keys())

            pretrained_model.to(device=device)
            labels, layer_pre_acts, layer_post_acts = pretrained_model(batch)

        total_samples += batch.shape[0]

        if config.topk_recon_coeff is not None:
            step_topk_recon_coeff = get_sparsity_coeff_linear_warmup(
                step=step,
                steps=config.steps,
                max_sparsity_coeff=config.topk_recon_coeff,
                sparsity_warmup_pct=config.sparsity_warmup_pct,
            )
        if config.lp_sparsity_coeff is not None:
            step_lp_sparsity_coeff = get_sparsity_coeff_linear_warmup(
                step=step,
                steps=config.steps,
                max_sparsity_coeff=config.lp_sparsity_coeff,
                sparsity_warmup_pct=config.sparsity_warmup_pct,
            )

        # Do a forward pass with all subnetworks
        out, layer_acts, inner_acts = model(batch)
        assert len(inner_acts) == model.n_param_matrices

        # Calculate losses
        out_recon_loss = calc_recon_mse(out, labels, has_instance_dim)

        orthog_loss = None
        if config.orthog_coeff is not None:
            assert config.full_rank, "Orthogonality loss only works in full rank models"
            orthog_loss = calc_orthog_loss_full_rank(list(model.all_subnetwork_params().values()))

        param_match_loss = None
        if config.param_match_coeff is not None:
            assert pretrained_model is not None, "Need a pretrained model for param_match loss"
            assert param_map is not None, "Need a param_map for param_match loss"
            param_match_loss = calc_param_match_loss(
                pretrained_weights=pretrained_model.all_decomposable_params(),
                subnetwork_params_summed=model.all_subnetwork_params_summed(),
                param_map=param_map,
                has_instance_dim=has_instance_dim,
            )

        lp_sparsity_loss = None
        if config.lp_sparsity_coeff is not None:
            step_pnorm = config.pnorm or get_step_pnorm(step, config.steps, config.pnorm_end)
            if config.full_rank:
                lp_sparsity_loss = calc_lp_sparsity_loss_full_rank(
                    out=out, layer_acts=layer_acts, inner_acts=inner_acts, step_pnorm=step_pnorm
                )
            else:
                lp_sparsity_loss = calc_lp_sparsity_loss_rank_one(
                    out=out,
                    layer_acts=layer_acts,
                    inner_acts=inner_acts,
                    B_params={k: tup[1] for k, tup in model.all_As_and_Bs().items()},
                    step_pnorm=step_pnorm,
                )

        (
            out_topk,
            topk_l2_loss,
            topk_recon_loss,
            topk_mask,
            topk_param_attrib_loss,
        ) = None, None, None, None, None
        if config.topk is not None:
            if config.ablation_attributions:
                attribution_scores = calc_ablation_attributions(model=model, batch=batch, out=out)
            else:
                if config.full_rank:
                    attribution_scores = calc_attributions_full_rank(
                        out=out, inner_acts=inner_acts, layer_acts=layer_acts
                    )
                else:
                    attribution_scores = calc_attributions_rank_one(
                        out=out, inner_acts_vals=list(inner_acts.values())
                    )

            topk_mask = calc_topk_mask(
                attribution_scores, config.topk, batch_topk=config.batch_topk
            )

            # Do a forward pass with only the topk subnetworks
            out_topk, _, inner_acts_topk = model.forward_topk(batch, topk_mask=topk_mask)
            assert len(inner_acts_topk) == model.n_param_matrices

            if config.topk_l2_coeff is not None:
                if config.full_rank:
                    assert isinstance(model, SPDFullRankModel)
                    topk_l2_loss = calc_topk_l2_full_rank(
                        subnetwork_params=list(model.all_subnetwork_params().values()),
                        topk_mask=topk_mask,
                        n_instances=getattr(model, "n_instances", None),
                    )
                else:
                    topk_l2_loss = calc_topk_l2_rank_one(
                        As_and_Bs_vals=list(model.all_As_and_Bs().values()), topk_mask=topk_mask
                    )

            if config.topk_recon_coeff is not None:
                assert out_topk is not None
                topk_recon_loss = calc_recon_mse(out_topk, labels, has_instance_dim)

            if config.topk_param_attrib_coeff is not None:
                assert pretrained_model is not None, "Need a pretrained model for act_recon loss"
                assert layer_pre_acts is not None and layer_post_acts is not None
                topk_param_attrib_loss = calc_topk_param_attrib_loss(
                    target_out=labels,
                    target_params=pretrained_model.all_decomposable_params(),
                    subnetwork_params=model.all_subnetwork_params(),
                    topk_mask=topk_mask,
                    target_layer_pre_acts=layer_pre_acts,
                    target_layer_post_acts=layer_post_acts,
                    has_instance_dim=has_instance_dim,
                )

        # Add up the loss terms
        loss = torch.tensor(0.0, device=device)
        if orthog_loss is not None:
            assert config.orthog_coeff is not None
            loss = loss + config.orthog_coeff * orthog_loss.mean()
        if param_match_loss is not None:
            assert config.param_match_coeff is not None
            loss = loss + config.param_match_coeff * param_match_loss.mean()
        if config.out_recon_coeff is not None:
            loss = loss + config.out_recon_coeff * out_recon_loss.mean()
        if lp_sparsity_loss is not None:
            assert step_lp_sparsity_coeff is not None
            loss = loss + step_lp_sparsity_coeff * lp_sparsity_loss.mean()
        if topk_recon_loss is not None:
            assert step_topk_recon_coeff is not None
            loss = loss + step_topk_recon_coeff * topk_recon_loss.mean()
        if topk_l2_loss is not None:
            assert config.topk_l2_coeff is not None
            loss = loss + config.topk_l2_coeff * topk_l2_loss.mean()
        if topk_param_attrib_loss is not None:
            assert config.topk_param_attrib_coeff is not None
            loss = loss + config.topk_param_attrib_coeff * topk_param_attrib_loss.mean()

        # Logging
        if step % config.print_freq == 0:
            # If using multiple instances, print the losses as tensors in new lines
            nl = "\n" if has_instance_dim else " "
            tqdm.write(f"Step {step}")
            tqdm.write(f"Total loss: {loss.item()}")
            if step_pnorm is not None:
                tqdm.write(f"Current pnorm:{nl}{step_pnorm}")
            if lp_sparsity_loss is not None:
                tqdm.write(f"LP sparsity loss:{nl}{lp_sparsity_loss}")
            if topk_recon_loss is not None:
                tqdm.write(f"Topk recon loss:{nl}{topk_recon_loss}")
            tqdm.write(f"Out recon loss:{nl}{out_recon_loss}")
            if topk_l2_loss is not None:
                tqdm.write(f"topk l2 loss:{nl}{topk_l2_loss}")
            if param_match_loss is not None:
                tqdm.write(f"Param match loss:{nl}{param_match_loss}")
            if orthog_loss is not None:
                tqdm.write(f"Orthog loss:{nl}{orthog_loss}")
            if topk_param_attrib_loss is not None:
                tqdm.write(f"Topk param attrib loss:{nl}{topk_param_attrib_loss}")
            if config.wandb_project:
                wandb.log(
                    {
                        "pnorm": step_pnorm,
                        "lr": step_lr,
                        "total_loss": loss.mean().item(),
                        "lp_sparsity_loss": lp_sparsity_loss.mean().item()
                        if lp_sparsity_loss is not None
                        else None,
                        "topk_recon_loss": topk_recon_loss.mean().item()
                        if topk_recon_loss is not None
                        else None,
                        "recon_loss": out_recon_loss.mean().item(),
                        "param_match_loss": param_match_loss.mean().item()
                        if param_match_loss is not None
                        else None,
                        "topk_l2_loss": topk_l2_loss.mean().item()
                        if topk_l2_loss is not None
                        else None,
                        "orthog_loss": orthog_loss.mean().item()
                        if orthog_loss is not None
                        else None,
                        "topk_param_attrib_loss": topk_param_attrib_loss.mean().item()
                        if topk_param_attrib_loss is not None
                        else None,
                    },
                    step=step,
                )

        if (
            plot_results_fn is not None
            and config.image_freq is not None
            and step % config.image_freq == 0
            and (step > 0 or not config.slow_images)
        ):
            fig_dict = plot_results_fn(
                model=model,
                target_model=pretrained_model,
                step=step,
                out_dir=out_dir,
                device=device,
                config=config,
                topk_mask=topk_mask,
            )
            if config.wandb_project:
                wandb.log(
                    {k: wandb.Image(v) for k, v in fig_dict.items()},
                    step=step,
                )

        if (
            config.save_freq is not None
            and step % config.save_freq == 0
            and step > 0
            and out_dir is not None
        ):
            torch.save(model.state_dict(), out_dir / f"model_{step}.pth")
            tqdm.write(f"Saved model to {out_dir / f'model_{step}.pth'}")
            with open(out_dir / "config.json", "w") as f:
                json.dump(config.model_dump(), f, indent=4)
            tqdm.write(f"Saved config to {out_dir / 'config.json'}")

        # Skip gradient step if we are at the last step (last step just for plotting and logging)
        if step != config.steps:
            loss.backward()

            if step % config.print_freq == 0 and config.wandb_project:
                # Calculate gradient norm
                grad_norm: float = 0.0
                for param in model.parameters():
                    if param.grad is not None:
                        grad_norm += param.grad.data.norm()  # type: ignore
                    wandb.log({"grad_norm": grad_norm}, step=step)

            if config.unit_norm_matrices:
                assert isinstance(model, SPDModel), "Can only norm matrices in SPDModel instances"
                model.fix_normalized_adam_gradients()
            opt.step()<|MERGE_RESOLUTION|>--- conflicted
+++ resolved
@@ -465,11 +465,7 @@
         layer_acts: Activations at the output of each layer (i.e. after both A and B transformations).
         inner_acts: The inner acts of the model (i.e. the set of subnetwork activations after the A
             transformation for each parameter matrix).
-<<<<<<< HEAD
-        B_params: The output parameters of each layer.
-=======
         B_params: The B matrix of each rank one layer.
->>>>>>> 2041b7b5
         step_pnorm: The pnorm at the current step.
 
     Returns:
