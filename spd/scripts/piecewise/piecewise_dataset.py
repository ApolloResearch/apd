from collections.abc import Callable

import torch
from jaxtyping import Float
from torch import Tensor
from torch.utils.data import Dataset


class PiecewiseDataset(Dataset[tuple[Float[Tensor, " n_inputs"], Float[Tensor, ""]]]):
    """Dataset for multilayer piecewise functions.

    The first bit is a real value and the rest of the bits are control bits indicating which of a
    set of boolean functions is on or off.

    Uses a buffer to save on expensive calls to torch.randn and torch.bernoulli.
    """

    def __init__(
        self,
        n_inputs: int,
        functions: list[Callable[[Float[Tensor, " n_inputs"]], Float[Tensor, " n_inputs"]]],
        feature_probability: float,
        range_min: float,
        range_max: float,
        buffer_size: int = 1_000_000,
    ):
        self.n_inputs = n_inputs
        self.functions = functions
        self.feature_probability = feature_probability
        self.range_min = range_min
        self.range_max = range_max
        self.buffer_size = buffer_size
        self.buffer = None
        self.buffer_index = 0

    def __len__(self) -> int:
        return 2**31

    def generate_buffer(self):
        data = torch.empty((self.buffer_size, self.n_inputs))
        data[:, 0] = (
            torch.rand(self.buffer_size) * (self.range_max - self.range_min) + self.range_min
        )
<<<<<<< HEAD
        original_control_bits = torch.bernoulli(
            torch.full((self.buffer_size, self.n_inputs - 1), self.feature_probability)
        )
        # Ensure at least one control bit is on by removing all the rows with all zeros, then
        # generating new control bits for those rows and repeating until all rows have at least one
        # bit on.
        i = 0
        target_length = original_control_bits.shape[0]
        current_control_bits = original_control_bits[original_control_bits.any(dim=1)]
        while current_control_bits.shape[0] < target_length:
            new_control_bits = torch.bernoulli(
                torch.full((self.buffer_size, self.n_inputs - 1), self.feature_probability)
            )
            new_nonzero_control_bits = new_control_bits[new_control_bits.any(dim=1)]
            current_control_bits = torch.cat(
                (current_control_bits, new_nonzero_control_bits), dim=0
            )
            i += 1
        # print(f"Removed rows with all zeros {i} times")
        control_bits = current_control_bits[:target_length]
        print(control_bits.shape)
=======
        control_bits = torch.empty((self.buffer_size, self.n_inputs - 1))
        control_bits.bernoulli_(self.feature_probability)
>>>>>>> b1786658
        data[:, 1:] = control_bits

        x = data[:, 0].unsqueeze(1).expand(-1, len(self.functions))
        function_outputs = torch.stack([f(x[:, i]) for i, f in enumerate(self.functions)], dim=-1)

        labels = torch.einsum("bo,bo->b", control_bits, function_outputs).unsqueeze(1)

        self.buffer = (data, labels)
        self.buffer_index = 0

    def __getitem__(self, index: int) -> tuple[torch.Tensor, torch.Tensor]:
        if self.buffer is None or self.buffer_index >= self.buffer_size:
            self.generate_buffer()

        assert self.buffer is not None
        item = (self.buffer[0][self.buffer_index], self.buffer[1][self.buffer_index])
        self.buffer_index += 1
        return item


def test_removing_zeros():
    n_inputs = 5
    functions = [lambda x: x, lambda x: x**2, lambda x: x**3, lambda x: x**4]
    feature_probability = 0.1
    range_min = -1
    range_max = 1
    buffer_size = 1000

    dataset = PiecewiseDataset(
        n_inputs, functions, feature_probability, range_min, range_max, buffer_size
    )

    for i in range(10):
        x, y = dataset[i]
        print(x, y)


if __name__ == "__main__":
    test_removing_zeros()<|MERGE_RESOLUTION|>--- conflicted
+++ resolved
@@ -41,7 +41,6 @@
         data[:, 0] = (
             torch.rand(self.buffer_size) * (self.range_max - self.range_min) + self.range_min
         )
-<<<<<<< HEAD
         original_control_bits = torch.bernoulli(
             torch.full((self.buffer_size, self.n_inputs - 1), self.feature_probability)
         )
@@ -52,21 +51,15 @@
         target_length = original_control_bits.shape[0]
         current_control_bits = original_control_bits[original_control_bits.any(dim=1)]
         while current_control_bits.shape[0] < target_length:
-            new_control_bits = torch.bernoulli(
-                torch.full((self.buffer_size, self.n_inputs - 1), self.feature_probability)
-            )
+            new_control_bits = torch.empty((self.buffer_size, self.n_inputs - 1))
+            new_control_bits.bernoulli_(self.feature_probability)
             new_nonzero_control_bits = new_control_bits[new_control_bits.any(dim=1)]
             current_control_bits = torch.cat(
                 (current_control_bits, new_nonzero_control_bits), dim=0
             )
             i += 1
-        # print(f"Removed rows with all zeros {i} times")
+        print(f"Removed rows with all zeros {i} times")
         control_bits = current_control_bits[:target_length]
-        print(control_bits.shape)
-=======
-        control_bits = torch.empty((self.buffer_size, self.n_inputs - 1))
-        control_bits.bernoulli_(self.feature_probability)
->>>>>>> b1786658
         data[:, 1:] = control_bits
 
         x = data[:, 0].unsqueeze(1).expand(-1, len(self.functions))
