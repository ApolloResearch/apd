--- conflicted
+++ resolved
@@ -79,17 +79,8 @@
         for param_matrix_idx in range(model.n_param_matrices):
             feature_attributions += feature_grads[param_matrix_idx] * inner_acts[param_matrix_idx]
 
-<<<<<<< HEAD
-    assert len(inner_acts) == len(all_grads) == model.n_param_matrices
-    all_grads_stacked = torch.stack(all_grads, dim=0)
-    inner_acts_stacked = torch.stack(inner_acts, dim=0)
-    attribution_scores: Float[Tensor, "batch k"] = (inner_acts_stacked * all_grads_stacked).sum(
-        dim=0
-    )
-=======
         attribution_scores += feature_attributions**2
     print(f"Attribution scores: {attribution_scores}")
->>>>>>> 551266c3
     # Plot a matshow of the attribution scores
     # Each row should have it's own color scale
     # Normalize each row to have mean 0 and std 1
