import torch
import torch.nn as nn
from jaxtyping import Float

from spd.experiments.tms.models import (
    TMSModel,
    TMSSPDFullRankModel,
    TMSSPDModel,
    TMSSPDRankPenaltyModel,
)
from spd.experiments.tms.train_tms import TMSTrainConfig, train
from spd.experiments.tms.utils import TMSDataset
from spd.run_spd import Config, TMSConfig, optimize
from spd.utils import DatasetGeneratedDataLoader, set_seed

# Create a simple TMS config that we can use in multiple tests
TMS_TASK_CONFIG = TMSConfig(
    n_features=5,
    n_hidden=2,
    n_instances=2,
    k=5,
    feature_probability=0.5,
    train_bias=True,
    bias_val=0.0,
    pretrained_model_path=None,  # We'll create this later
)


def tms_decomposition_optimize_test(config: Config):
    set_seed(0)
    device = "cpu"
    assert isinstance(config.task_config, TMSConfig)
    model = TMSSPDModel(
        n_instances=config.task_config.n_instances,
        n_features=config.task_config.n_features,
        n_hidden=config.task_config.n_hidden,
        k=config.task_config.k,
        bias_val=config.task_config.bias_val,
        device=device,
    )

    # For our pretrained model, just use a randomly initialized TMS model
    pretrained_model = TMSModel(
        n_instances=config.task_config.n_instances,
        n_features=config.task_config.n_features,
        n_hidden=config.task_config.n_hidden,
        device=device,
    )

    dataset = TMSDataset(
        n_instances=config.task_config.n_instances,
        n_features=config.task_config.n_features,
        feature_probability=config.task_config.feature_probability,
        device=device,
    )
    dataloader = DatasetGeneratedDataLoader(dataset, batch_size=config.batch_size)

    # Pick an arbitrary parameter to check that it changes
    initial_param = model.A.clone().detach()

    if not config.task_config.train_bias:
        model.b_final.requires_grad = False

    optimize(
        model=model,
        config=config,
        out_dir=None,
        device=device,
        dataloader=dataloader,
        pretrained_model=pretrained_model,
        param_map={"W": "W", "W_T": "W_T"},
        plot_results_fn=None,
    )

    assert not torch.allclose(
        initial_param, model.A
    ), "Model A matrix should have changed after optimization"


def test_tms_batch_topk_no_l2():
    config = Config(
        topk=2,
        batch_topk=True,
        batch_size=4,
        steps=4,
        print_freq=2,
        save_freq=None,
        lr=1e-3,
        topk_recon_coeff=1,
        topk_l2_coeff=None,
        task_config=TMS_TASK_CONFIG,
    )
    tms_decomposition_optimize_test(config)


def test_tms_batch_topk_and_l2():
    config = Config(
        topk=2,
        batch_topk=True,
        batch_size=4,
        steps=4,
        print_freq=2,
        save_freq=None,
        lr=1e-3,
        topk_recon_coeff=1,
        topk_l2_coeff=0.1,
        task_config=TMS_TASK_CONFIG,
    )
    tms_decomposition_optimize_test(config)


def test_tms_topk_and_l2():
    config = Config(
        topk=2,
        batch_topk=False,
        batch_size=4,
        steps=4,
        print_freq=2,
        save_freq=None,
        lr=1e-3,
        topk_recon_coeff=1,
        topk_l2_coeff=0.1,
        task_config=TMS_TASK_CONFIG,
    )
    tms_decomposition_optimize_test(config)


def test_tms_lp():
    config = Config(
        topk=None,
        batch_topk=False,
        batch_size=4,
        steps=4,
        print_freq=2,
        save_freq=None,
        lr=1e-3,
        lp_sparsity_coeff=0.01,
        pnorm=0.9,
        topk_l2_coeff=None,
        task_config=TMS_TASK_CONFIG,
    )
    tms_decomposition_optimize_test(config)


def test_tms_topk_and_lp():
    config = Config(
        topk=2,
        batch_topk=False,
        batch_size=4,
        steps=4,
        print_freq=2,
        save_freq=None,
        lr=1e-3,
        pnorm=0.9,
        topk_recon_coeff=1,
        lp_sparsity_coeff=1,
        topk_l2_coeff=None,
        task_config=TMS_TASK_CONFIG,
    )
    tms_decomposition_optimize_test(config)


def test_train_tms_happy_path():
    set_seed(0)
    # Set up a small configuration
    config = TMSTrainConfig(
        n_features=3,
        n_hidden=2,
        n_instances=2,
        feature_probability=0.1,
        batch_size=32,
        steps=5,
        lr=5e-3,
        data_generation_type="at_least_zero_active",
    )

    # Initialize model, dataset, and dataloader
    device = "cpu"
    model = TMSModel(
        n_instances=config.n_instances,
        n_features=config.n_features,
        n_hidden=config.n_hidden,
        device=device,
    )
    dataset = TMSDataset(
        n_instances=config.n_instances,
        n_features=config.n_features,
        feature_probability=config.feature_probability,
        device=device,
    )
    dataloader = DatasetGeneratedDataLoader(dataset, batch_size=config.batch_size)

    # Calculate initial loss
    batch, labels = next(iter(dataloader))
    initial_out, _, _ = model(batch)
    initial_loss = torch.mean((labels.abs() - initial_out) ** 2)

    # Run optimize function
    train(model, dataloader, steps=config.steps, print_freq=1000)

    # Calculate final loss
    final_out, _, _ = model(batch)
    final_loss = torch.mean((labels.abs() - final_out) ** 2)

    # Assert that the final loss is lower than the initial loss
    assert (
        final_loss < initial_loss
    ), f"Final loss ({final_loss:.2e}) is not lower than initial loss ({initial_loss:.2e})"


def test_tms_spd_full_rank_equivalence() -> None:
    """The full_rank SPD model with a single instance should have the same output and internal acts
    as the target model."""
    set_seed(0)

    batch_size = 4
    n_features = 3
    n_hidden = 2
    n_instances = 1
    k = 1  # Single subnetwork

    device = "cpu"

    # Create a target TMSModel
    target_model = TMSModel(
        n_instances=n_instances,
        n_features=n_features,
        n_hidden=n_hidden,
        device=device,
    )

    # Make the biases non-zero
    target_model.b_final.data = torch.randn_like(target_model.b_final.data)

    # Create the SPD model with k=1
    spd_model = TMSSPDFullRankModel(
        n_instances=n_instances,
        n_features=n_features,
        n_hidden=n_hidden,
        k=k,
        bias_val=0.0,
        device=device,
    )

    # Copy parameters from target model to SPD model
    spd_model.subnetwork_params.data[:, 0, :, :] = target_model.W.data
    spd_model.b_final.data[:, :] = target_model.b_final.data

    # Create a random input
    input_data: Float[torch.Tensor, "batch n_instances n_features"] = torch.rand(
        batch_size, n_instances, n_features, device=device
    )

    # Forward pass through both models
    target_output, _, target_post_acts = target_model(input_data)
    spd_output, spd_layer_acts, _ = spd_model(input_data)

    # Assert outputs are the same
    assert torch.allclose(target_output, spd_output, atol=1e-6), "Outputs do not match"

    # Assert activations are the same for all layers
    for layer_name, target_act in target_post_acts.items():
        spd_act = spd_layer_acts[layer_name]
        assert torch.allclose(
            target_act, spd_act, atol=1e-6
        ), f"Activations do not match for layer {layer_name}"


def test_tms_dataset_one_feature_active():
    n_instances = 3
    n_features = 5
    feature_probability = 0.5  # This won't be used when data_generation_type="exactly_one_active"
    device = "cpu"
    batch_size = 10

    dataset = TMSDataset(
        n_instances=n_instances,
        n_features=n_features,
        feature_probability=feature_probability,
        device=device,
        data_generation_type="exactly_one_active",
    )

    batch, _ = dataset.generate_batch(batch_size)

    # Check shape
    assert batch.shape == (batch_size, n_instances, n_features), "Incorrect batch shape"

    # Check that there's exactly one non-zero value per sample and instance
    for sample in batch:
        for instance in sample:
            non_zero_count = torch.count_nonzero(instance)
            assert non_zero_count == 1, f"Expected 1 non-zero value, but found {non_zero_count}"

    # Check that the non-zero values are between 0 and 1
    non_zero_values = batch[batch != 0]
    assert torch.all(
        (non_zero_values >= 0) & (non_zero_values <= 1)
    ), "Non-zero values should be between 0 and 1"


def test_tms_dataset_multi_feature():
    n_instances = 3
    n_features = 5
    feature_probability = 0.5
    device = "cpu"
    batch_size = 100

    dataset = TMSDataset(
        n_instances=n_instances,
        n_features=n_features,
        feature_probability=feature_probability,
        device=device,
        data_generation_type="at_least_zero_active",
    )

    batch, _ = dataset.generate_batch(batch_size)

    # Check shape
    assert batch.shape == (batch_size, n_instances, n_features), "Incorrect batch shape"

    # Check that the values are between 0 and 1
    assert torch.all((batch >= 0) & (batch <= 1)), "Values should be between 0 and 1"

    # Check that the proportion of non-zero elements is close to feature_probability
    non_zero_proportion = torch.count_nonzero(batch) / batch.numel()
    assert (
        abs(non_zero_proportion - feature_probability) < 0.05
    ), f"Expected proportion {feature_probability}, but got {non_zero_proportion}"


def test_set_full_rank_handcoded_spd_params():
    """Test that the full rank handcoded SPD model has the properties we'd expect.

    The properties we expect are:
    - The same output as the target model
    - The same internal acts as the target model
    - The subnetwork params are set such that only one row is non-zero for each subnetwork

    Note that the bias is currently not folded into the params.
    """
    set_seed(0)
    device = "cpu"
    n_instances = 2
    n_features = 5
    k = 5
    n_hidden = 3
    batch_size = 10

    # Create a target TMSModel
    target_model = TMSModel(
        n_instances=n_instances,
        n_features=n_features,
        n_hidden=n_hidden,
        device=device,
    )

    # Create the SPD model with k=n_features
    spd_model = TMSSPDFullRankModel(
        n_instances=n_instances,
        n_features=n_features,
        n_hidden=n_hidden,
        k=k,
        bias_val=0.0,
        device=device,
    )

    # Set handcoded SPD params
    spd_model.set_handcoded_spd_params(target_model)

    # Create a random input
    input_data: Float[torch.Tensor, "batch n_instances n_features"] = torch.rand(
        batch_size, n_instances, n_features, device=device
    )

    # Forward pass through both models
    target_output, _, target_post_acts = target_model(input_data)
    spd_output, spd_layer_acts, _ = spd_model(input_data)

    # Assert outputs are the same
    assert torch.allclose(target_output, spd_output, atol=1e-6), "Outputs do not match"

    # Assert activations are the same for all layers
    for layer_name, target_act in target_post_acts.items():
        spd_act = spd_layer_acts[layer_name]
        assert torch.allclose(
            target_act, spd_act, atol=1e-6
        ), f"Activations do not match for layer {layer_name}"

    # Check that the subnetwork params are set correctly
    for subnet_idx in range(k):
        # subnetwork_params is shape (n_instances, k, n_features, n_hidden) == (2, 5, 5, 3)
        # Check that only one row is non-zero for each subnetwork
        rows_not_zero = torch.any(spd_model.subnetwork_params.data[:, subnet_idx] != 0, dim=-1)
        assert torch.equal(
            torch.sum(rows_not_zero, dim=-1), torch.tensor([1, 1])
        ), f"Subnetwork {subnet_idx} should have only one non-zero row"

    # Check that the biases are the same (NOTE: currently not decomposing the biases)
    assert torch.allclose(
        spd_model.b_final.data, target_model.b_final.data, atol=1e-6
    ), "Biases do not match"


def test_tms_spd_rank_penalty_full_rank_equivalence() -> None:
    """Test that TMSSPDRankPenaltyModel output and internal acts match TMSSPDFullRankModel.

    We set the bias as the same for both models.
    We set the A and B matrices of TMSSPDRankPenaltyModel to be the SVD of the
    subnetwork params of TMSSPDFullRankModel. We could instead use an identity and the original
    subnetwork params, but this is a slightly stronger test.

    """
    set_seed(0)

    batch_size = 4
    n_features = 3
    n_hidden = 2
    n_instances = 2
    k = 2

    device = "cpu"

    # Create the full rank model
    full_rank_model = TMSSPDFullRankModel(
        n_instances=n_instances,
        n_features=n_features,
        n_hidden=n_hidden,
        k=k,
<<<<<<< HEAD
        train_bias=True,
=======
>>>>>>> 0e514436
        bias_val=0.0,
        device=device,
    )

    # Create random parameters
    nn.init.xavier_normal_(full_rank_model.subnetwork_params)
    full_rank_model.b_final.data = torch.randn_like(full_rank_model.b_final.data)

    # Create the rank penalty model
    rank_penalty_model = TMSSPDRankPenaltyModel(
        n_instances=n_instances,
        n_features=n_features,
        n_hidden=n_hidden,
        k=k,
<<<<<<< HEAD
        train_bias=True,
=======
>>>>>>> 0e514436
        bias_val=0.0,
        device=device,
    )

    # Copy bias
    rank_penalty_model.b_final.data = full_rank_model.b_final.data.clone()

    # For each instance and subnetwork, decompose the full rank parameters using SVD
    for i in range(n_instances):
        for j in range(k):
            W = full_rank_model.subnetwork_params[i, j]  # [n_features, n_hidden]
            U, S, Vh = torch.linalg.svd(W, full_matrices=False)

            # Set A to U * sqrt(S) and B to sqrt(S) * Vh
            sqrt_S = torch.sqrt(S)
            # Note that since m = min(n_features, n_hidden) + 1, we need to add an extra column
            # of zeros to A and an extra row to B
            rank_penalty_model.A.data[i, j, :, -1] = 0
            rank_penalty_model.A.data[i, j, :, :-1] = U * sqrt_S.view(1, -1)  # [n_features, m]
            rank_penalty_model.B.data[i, j, -1, :] = 0
            rank_penalty_model.B.data[i, j, :-1, :] = sqrt_S.view(-1, 1) * Vh  # [m, n_hidden]

    # Create a random input
    input_data: Float[torch.Tensor, "batch n_instances n_features"] = torch.rand(
        batch_size, n_instances, n_features, device=device
    )

    # Forward pass through both models
    full_rank_output, full_rank_layer_acts, _ = full_rank_model(input_data)
    rank_penalty_output, rank_penalty_layer_acts, _ = rank_penalty_model(input_data)

    # Assert outputs are the same
    assert torch.allclose(full_rank_output, rank_penalty_output, atol=1e-6), "Outputs do not match"

    # Assert activations are the same for all layers
    for layer_name in full_rank_layer_acts:
        full_rank_act = full_rank_layer_acts[layer_name]
        rank_penalty_act = rank_penalty_layer_acts[layer_name]
        assert torch.allclose(
            full_rank_act, rank_penalty_act, atol=1e-6
        ), f"Activations do not match for layer {layer_name}"<|MERGE_RESOLUTION|>--- conflicted
+++ resolved
@@ -427,10 +427,6 @@
         n_features=n_features,
         n_hidden=n_hidden,
         k=k,
-<<<<<<< HEAD
-        train_bias=True,
-=======
->>>>>>> 0e514436
         bias_val=0.0,
         device=device,
     )
@@ -445,10 +441,6 @@
         n_features=n_features,
         n_hidden=n_hidden,
         k=k,
-<<<<<<< HEAD
-        train_bias=True,
-=======
->>>>>>> 0e514436
         bias_val=0.0,
         device=device,
     )
