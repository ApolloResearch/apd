--- conflicted
+++ resolved
@@ -5,12 +5,8 @@
 
 from spd.run_spd import (
     calc_lp_sparsity_loss_rank_one,
-<<<<<<< HEAD
+    calc_orthog_loss_full_rank,
     calc_param_match_loss,
-=======
-    calc_orthog_loss_full_rank,
-    calc_param_match_loss_rank_one,
->>>>>>> cda9ca07
     calc_topk_l2_rank_one,
 )
 
